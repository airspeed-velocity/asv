# Licensed under a 3-clause BSD style license - see LICENSE.rst
import json
import os
import sys

import pytest

from asv import config, environment, util
from asv.repo import get_repo
from asv.util import shlex_quote as quote

from . import tools
<<<<<<< HEAD
from .tools import (PYTHON_VER1, PYTHON_VER2, DUMMY1_VERSION, DUMMY2_VERSIONS, WIN, HAS_PYPY,
                    HAS_CONDA, HAS_VIRTUALENV, HAS_RATTLER, HAS_MAMBA, HAS_PYTHON_VER2,
                    generate_test_repo)

CAN_BUILD_PYTHON = (HAS_CONDA or HAS_MAMBA or HAS_RATTLER)

@pytest.mark.skipif(
    not (HAS_PYTHON_VER2 or CAN_BUILD_PYTHON),
    reason="Requires two usable Python versions",
)
def test_matrix_environments(tmpdir, dummy_packages,
                             skip_virtualenv: pytest.FixtureRequest,
                             request: pytest.FixtureRequest):
=======
from .tools import (
    DUMMY1_VERSION,
    DUMMY2_VERSIONS,
    HAS_CONDA,
    HAS_MAMBA,
    HAS_PYPY,
    HAS_PYTHON_VER2,
    HAS_VIRTUALENV,
    PYTHON_VER1,
    PYTHON_VER2,
    WIN,
    generate_test_repo,
)


@pytest.mark.skipif(not (HAS_PYTHON_VER2 or HAS_CONDA),
                    reason="Requires two usable Python versions")
def test_matrix_environments(tmpdir, dummy_packages):
>>>>>>> 5b01ec1a
    conf = config.Config()

    conf.env_dir = str(tmpdir.join("env"))
    conf.environment_type = request.config.getoption('environment_type')
    conf.conda_channels = ["conda-forge"]

    conf.pythons = [PYTHON_VER1, PYTHON_VER2]
    conf.matrix = {
        "pip+asv_dummy_test_package_1": [DUMMY1_VERSION, None],
        "pip+asv_dummy_test_package_2": DUMMY2_VERSIONS
    }
    environments = list(environment.get_environments(conf, None))

    assert len(environments) == 2 * 2 * 2

    # Only test the first two environments, since this is so time
    # consuming
    for env in environments[:2]:
        env.create()

        output = env.run(
            ['-c', 'import asv_dummy_test_package_1 as p, sys; sys.stdout.write(p.__version__)'],
            valid_return_codes=None)
        if 'asv_dummy_test_package_1' in env._requirements:
            assert output.startswith(str(env._requirements['asv_dummy_test_package_1']))

        output = env.run(
            ['-c', 'import asv_dummy_test_package_2 as p, sys; sys.stdout.write(p.__version__)'])
        assert output.startswith(str(env._requirements['pip+asv_dummy_test_package_2']))


@pytest.mark.skipif((not CAN_BUILD_PYTHON),
                    reason="Requires a plugin to build python")
def test_large_environment_matrix(tmpdir,
                             skip_virtualenv: pytest.FixtureRequest,
                             request: pytest.FixtureRequest):
    # As seen in issue #169, conda can't handle using really long
    # directory names in its environment.  This creates an environment
    # with many dependencies in order to ensure it still works.

    conf = config.Config()
    conf.environment_type = request.config.getoption('environment_type')
    conf.conda_channels = ["conda-forge"]

    conf.env_dir = str(tmpdir.join("env"))
    conf.pythons = [PYTHON_VER1]
    for i in range(25):
        conf.matrix[f'foo{i}'] = []

    environments = list(environment.get_environments(conf, None))

    for env in environments:
        # Since *actually* installing all the dependencies would make
        # this test run a long time, we only set up the environment,
        # but don't actually install dependencies into it.  This is
        # enough to trigger the bug in #169.
        env._get_requirements = lambda *a: ([], [])
        # pip / virtualenv setup still uses
        # _install_requirements
        env._install_requirements = lambda *a: None
        env.create()


@pytest.mark.skipif((not CAN_BUILD_PYTHON),
                    reason="Requires a plugin to build python")
def test_presence_checks(tmpdir, monkeypatch,
                             skip_virtualenv: pytest.FixtureRequest,
                             request: pytest.FixtureRequest):
    conf = config.Config()
    conf.environment_type = request.config.getoption('environment_type')
    conf.conda_channels = ["conda-forge"]

    if WIN:
        # Tell conda to not use hardlinks: on Windows it's not possible
        # to delete hard links to files in use, which causes problem when
        # trying to cleanup environments during this test
        monkeypatch.setenv('CONDA_ALWAYS_COPY', 'True')

    conf.env_dir = str(tmpdir.join("env"))

    conf.pythons = [PYTHON_VER1]
    conf.matrix = {}
    environments = list(environment.get_environments(conf, None))

    for env in environments:
        env.create()
        assert env.check_presence()

        # Check env is recreated when info file is clobbered
        info_fn = os.path.join(env._path, 'asv-env-info.json')
        data = util.load_json(info_fn)
        data['python'] = '0'
        data = util.write_json(info_fn, data)
        env._is_setup = False
        env.create()
        data = util.load_json(info_fn)
        assert data['python'] == PYTHON_VER1
        env.run(['-c', 'import os'])

        # Check env is recreated if crucial things are missing
        pip_fns = [
            os.path.join(env._path, 'bin', 'pip')
        ]
        if WIN:
            pip_fns += [
                os.path.join(env._path, 'bin', 'pip.exe'),
                os.path.join(env._path, 'Scripts', 'pip'),
                os.path.join(env._path, 'Scripts', 'pip.exe')
            ]

        some_removed = False
        for pip_fn in pip_fns:
            if os.path.isfile(pip_fn):
                some_removed = True
                os.remove(pip_fn)
        assert some_removed

        env._is_setup = False
        env.create()
        assert os.path.isfile(pip_fn)
        env.run(['-c', 'import os'])


def _sorted_dict_list(lst):
    return sorted(lst, key=lambda x: sorted(x.items()))


def test_matrix_expand_basic():
    conf = config.Config()
    conf.environment_type = 'something'
    conf.pythons = ["2.6", "2.7"]
    conf.matrix = {
        'pkg1': None,
        'pkg2': '',
        'pkg3': [''],
        'pkg4': ['1.2', '3.4'],
        'pkg5': []
    }

    combinations = _sorted_dict_list(environment.iter_matrix(
        conf.environment_type, conf.pythons, conf))
    expected = _sorted_dict_list([
        {('python', None): '2.6', ('req', 'pkg2'): '', ('req', 'pkg3'): '',
         ('req', 'pkg4'): '1.2', ('req', 'pkg5'): ''},
        {('python', None): '2.6', ('req', 'pkg2'): '', ('req', 'pkg3'): '',
         ('req', 'pkg4'): '3.4', ('req', 'pkg5'): ''},
        {('python', None): '2.7', ('req', 'pkg2'): '', ('req', 'pkg3'): '',
         ('req', 'pkg4'): '1.2', ('req', 'pkg5'): ''},
        {('python', None): '2.7', ('req', 'pkg2'): '', ('req', 'pkg3'): '',
         ('req', 'pkg4'): '3.4', ('req', 'pkg5'): ''},
    ])
    assert combinations == expected


def test_matrix_expand_include():
    conf = config.Config()
    conf.environment_type = 'something'
    conf.pythons = ["2.6"]
    conf.matrix = {'a': '1'}
    conf.include = [
        {'python': '3.5', 'b': '2'},
        {'sys_platform': sys.platform, 'python': '2.7', 'b': '3'},
        {'sys_platform': sys.platform + 'nope', 'python': '2.7', 'b': '3'},
        {'environment_type': 'nope', 'python': '2.7', 'b': '4'},
        {'environment_type': 'something', 'python': '2.7', 'b': '5'},
    ]

    combinations = _sorted_dict_list(environment.iter_matrix(
        conf.environment_type, conf.pythons, conf))
    expected = _sorted_dict_list([
        {('python', None): '2.6', ('req', 'a'): '1'},
        {('python', None): '3.5', ('req', 'b'): '2'},
        {('python', None): '2.7', ('req', 'b'): '3'},
        {('python', None): '2.7', ('req', 'b'): '5'}
    ])
    assert combinations == expected

    conf.include = [
        {'b': '2'}
    ]
    with pytest.raises(util.UserError):
        list(environment.iter_matrix(conf.environment_type, conf.pythons, conf))

@pytest.mark.skipif(not (HAS_PYTHON_VER2 or CAN_BUILD_PYTHON),
                    reason="Requires two usable Python versions")
def test_matrix_expand_include_detect_env_type(
        skip_virtualenv: pytest.FixtureRequest,
        request: pytest.FixtureRequest):
    conf = config.Config()
    conf.environment_type = request.config.getoption('environment_type')
    conf.conda_channels = ["conda-forge"]
    conf.pythons = [PYTHON_VER1]
    conf.matrix = {}
    conf.exclude = [{}]
    conf.include = [
        {'sys_platform': sys.platform, 'python': PYTHON_VER1},
    ]

    combinations = _sorted_dict_list(environment.iter_matrix(
        conf.environment_type, conf.pythons, conf))
    expected = _sorted_dict_list([
        {('python', None): PYTHON_VER1},
    ])
    assert combinations == expected


def test_matrix_expand_exclude():
    conf = config.Config()
    conf.environment_type = 'something'
    conf.pythons = ["2.6", "2.7"]
    conf.matrix = {
        'a': '1',
        'b': ['1', None]
    }
    conf.include = [
        {'python': '2.7', 'b': '2', 'c': None}
    ]

    # check basics
    conf.exclude = [
        {'python': '2.7', 'b': '2'},
        {'python': '2.7', 'b': None},
        {'python': '2.6', 'a': '1'},
    ]
    combinations = _sorted_dict_list(environment.iter_matrix(
        conf.environment_type, conf.pythons, conf))
    expected = _sorted_dict_list([
        {('python', None): '2.7', ('req', 'a'): '1', ('req', 'b'): '1'},
        {('python', None): '2.7', ('req', 'b'): '2'}
    ])
    assert combinations == expected

    # check regexp
    conf.exclude = [
        {'python': '.*', 'b': None},
    ]
    combinations = _sorted_dict_list(environment.iter_matrix(
        conf.environment_type, conf.pythons, conf))
    expected = _sorted_dict_list([
        {('python', None): '2.6', ('req', 'a'): '1', ('req', 'b'): '1'},
        {('python', None): '2.7', ('req', 'a'): '1', ('req', 'b'): '1'},
        {('python', None): '2.7', ('req', 'b'): '2'}
    ])
    assert combinations == expected

    # check environment_type as key
    conf.exclude = [
        {'environment_type': 'some.*'},
    ]
    combinations = _sorted_dict_list(environment.iter_matrix(
        conf.environment_type, conf.pythons, conf))
    expected = [
        {('python', None): '2.7', ('req', 'b'): '2'}
    ]
    assert combinations == expected

    # check sys_platform as key
    conf.exclude = [
        {'sys_platform': sys.platform},
    ]
    combinations = _sorted_dict_list(environment.iter_matrix(
        conf.environment_type, conf.pythons, conf))
    expected = [
        {('python', None): '2.7', ('req', 'b'): '2'}
    ]
    assert combinations == expected

    # check inverted regex
    conf.exclude = [
        {'python': '(?!2.6).*'}
    ]
    combinations = _sorted_dict_list(environment.iter_matrix(
        conf.environment_type, conf.pythons, conf))
    expected = _sorted_dict_list([
        {('python', None): '2.6', ('req', 'a'): '1', ('req', 'b'): '1'},
        {('python', None): '2.6', ('req', 'a'): '1'},
        {('python', None): '2.7', ('req', 'b'): '2'}
    ])
    assert combinations == expected


def test_iter_env_matrix_combinations():
    conf = config.Config()
    conf.environment_type = 'something'
    conf.pythons = ["2.6"]
    conf.matrix = {}
    conf.include = []

    # (matrix, expected)
    env_matrices = [
        ({'var0': ['val0', 'val1'], 'var1': ['val2', 'val3']},
         [{'var0': 'val0', 'var1': 'val2'},
          {'var0': 'val0', 'var1': 'val3'},
          {'var0': 'val1', 'var1': 'val2'},
          {'var0': 'val1', 'var1': 'val3'}]),
        ({'var0': ['val0', 'val1'], 'var1': ['val2', None]},
         [{'var0': 'val0', 'var1': 'val2'}, {'var0': 'val0'},
          {'var0': 'val1', 'var1': 'val2'}, {'var0': 'val1'}]),
        ({'var0': ['val0', 'val1']},
         [{'var0': 'val0'}, {'var0': 'val1'}]),
        ({}, [{}]),
    ]

    for matrix, expected in env_matrices:
        conf.matrix = {'env': matrix}
        expected = [{('env', key): value for key, value in item.items()}
                    for item in expected]
        for m in expected:
            m['python', None] = "2.6"
        result = _sorted_dict_list(environment.iter_matrix(conf.environment_type,
                                                           conf.pythons, conf))
        assert result == _sorted_dict_list(expected)


@pytest.mark.skipif((not HAS_CONDA), reason="Requires conda and conda-build")
def test_conda_pip_install(tmpdir, dummy_packages, skip_no_conda: pytest.FixtureRequest):
    # test that we can install with pip into a conda environment.
    conf = config.Config()

    conf.env_dir = str(tmpdir.join("env"))

    conf.environment_type = "conda"
    conf.pythons = [PYTHON_VER1]
    conf.matrix = {
        "pip+asv_dummy_test_package_2": DUMMY2_VERSIONS[0]
    }
    environments = list(environment.get_environments(conf, None))

    assert len(environments) == 1 * 1 * 1

    for env in environments:
        env.create()

        output = env.run(
            ['-c', 'import asv_dummy_test_package_2 as p, sys; sys.stdout.write(p.__version__)'])
        assert output.startswith(DUMMY2_VERSIONS[0])


@pytest.mark.skipif((not HAS_CONDA), reason="Requires conda and conda-build")
def test_conda_environment_file(tmpdir, dummy_packages, skip_no_conda: pytest.FixtureRequest):
    env_file_name = str(tmpdir.join("environment.yml"))
    with open(env_file_name, "w") as temp_environment_file:
        temp_environment_file.write(
            "name: test_conda_envs\ndependencies:\n"
            "    - pip:\n        - asv_dummy_test_package_2"
        )

    conf = config.Config()
    conf.env_dir = str(tmpdir.join("env"))
    conf.environment_type = "conda"
    conf.pythons = [PYTHON_VER1]
    conf.conda_environment_file = env_file_name
    conf.matrix = {
        "pip+asv_dummy_test_package_1": [DUMMY1_VERSION]
    }

    environments = list(environment.get_environments(conf, None))

    assert len(environments) == 1 * 1 * 1

    for env in environments:
        env.create()

        output = env.run(
            ['-c', 'import asv_dummy_test_package_1 as p, sys; sys.stdout.write(p.__version__)'])
        assert output.startswith(str(DUMMY1_VERSION))

        output = env.run(
            ['-c', 'import asv_dummy_test_package_2 as p, sys; sys.stdout.write(p.__version__)'])
        assert output.startswith(str(DUMMY2_VERSIONS[1]))


@pytest.mark.skipif((not HAS_CONDA), reason="Requires conda and conda-build")
def test_conda_run_executable(tmpdir):
    # test that we can install with pip into a conda environment.
    conf = config.Config()

    conf.env_dir = str(tmpdir.join("env"))

    conf.environment_type = "conda"
    conf.pythons = [PYTHON_VER1]
    conf.matrix = {}
    environments = list(environment.get_environments(conf, None))

    assert len(environments) == 1 * 1 * 1

    for env in environments:
        env.create()
        env.run_executable('conda', ['info'])


<<<<<<< HEAD
@pytest.mark.skipif(not (HAS_PYTHON_VER2 or HAS_CONDA),
                    reason="Requires two usable Python versions")
def test_environment_select(request: pytest.FixtureRequest, skip_no_conda: pytest.FixtureRequest):
=======
@pytest.mark.skipif(not HAS_PYTHON_VER2 or not HAS_CONDA,
                    reason="Requires two usable Python versions and conda")
def test_environment_select():
>>>>>>> 5b01ec1a
    conf = config.Config()
    conf.environment_type = "conda"
    conf.pythons = ["2.7", "3.5"]
    conf.matrix = {
        "six": ["1.10"],
    }
    conf.include = [
        {'environment_type': 'conda', 'python': '1.9'}
    ]

    # Check default environment config
    environments = list(environment.get_environments(conf, None))
    items = sorted([(env.tool_name, env.python) for env in environments])
    assert items == [('conda', '1.9'), ('conda', '2.7'), ('conda', '3.5')]

    if HAS_VIRTUALENV:
        # Virtualenv plugin fails on initialization if not available,
        # so these tests pass only if virtualenv is present

        conf.pythons = [PYTHON_VER2]

        # Check default python specifiers
        environments = list(environment.get_environments(conf, ["conda", "virtualenv"]))
        items = sorted((env.tool_name, env.python) for env in environments)
        assert items == [('conda', '1.9'), ('conda', PYTHON_VER2), ('virtualenv', PYTHON_VER2)]

        # Check specific python specifiers
        environments = list(environment.get_environments(conf,
                                                         ["conda:3.5",
                                                          "virtualenv:" + PYTHON_VER2]))
        items = sorted((env.tool_name, env.python) for env in environments)
        assert items == [('conda', '3.5'), ('virtualenv', PYTHON_VER2)]

    # Check same specifier
    environments = list(environment.get_environments(conf, ["existing:same", ":same", "existing"]))
    items = [env.tool_name for env in environments]
    assert items == ['existing', 'existing', 'existing']

    # Check autodetect existing
    executable = os.path.relpath(os.path.abspath(sys.executable))
    environments = list(environment.get_environments(conf, ["existing",
                                                            ":same",
                                                            ":" + executable]))
<<<<<<< HEAD
    # TODO(rg): Fix this later
    # assert len(environments) == 3
    # for env in [
    # e for e in environments if e.tool_name != request.config.getoption('environment_type')
    # ]:
    #     assert env.tool_name == "existing"
    #     assert env.python == "{0[0]}.{0[1]}".format(sys.version_info)
    #     assert os.path.normcase(
    #         os.path.abspath(env._executable)
    #     ) == os.path.normcase(os.path.abspath(sys.executable))
=======
    assert len(environments) == 3
    for env in environments:
        assert env.tool_name == "existing"
        assert env.python == f"{sys.version_info[0]}.{sys.version_info[1]}"
        assert os.path.normcase(
            os.path.abspath(env._executable)
        ) == os.path.normcase(os.path.abspath(sys.executable))
>>>>>>> 5b01ec1a

    # Select by environment name
    conf.pythons = ["2.7"]
    environments = list(environment.get_environments(conf, ["conda-py2.7-six1.10"]))
    assert len(environments) == 1
    assert environments[0].python == "2.7"
    assert environments[0].tool_name == "conda"
    assert environments[0].requirements == {'six': '1.10'}

    # Check interaction with exclude
    conf.exclude = [{'environment_type': "conda"}]
    environments = list(environment.get_environments(conf, ["conda-py2.7-six1.10"]))
    assert len(environments) == 0

    conf.exclude = [{'environment_type': 'matches nothing'}]
    environments = list(environment.get_environments(conf, ["conda-py2.7-six1.10"]))
    assert len(environments) == 1


<<<<<<< HEAD
@pytest.mark.skipif(not (HAS_PYTHON_VER2 or HAS_CONDA),
                    reason="Requires two usable Python versions")
def test_environment_select_autodetect(skip_no_conda: pytest.FixtureRequest):
    skip_no_conda
=======
@pytest.mark.skipif(not HAS_PYTHON_VER2 or not HAS_CONDA,
                    reason="Requires two usable Python versions and conda")
def test_environment_select_autodetect():
>>>>>>> 5b01ec1a
    conf = config.Config()
    conf.environment_type = "conda"
    conf.pythons = [PYTHON_VER1]
    conf.matrix = {
        "six": ["1.10"],
    }

    # Check autodetect
    environments = list(environment.get_environments(conf, [":" + PYTHON_VER1]))
    assert len(environments) == 1
    assert environments[0].python == PYTHON_VER1
    assert environments[0].tool_name in ("virtualenv", "conda")

    # Check interaction with exclude
    conf.exclude = [{'environment_type': 'matches nothing'}]
    environments = list(environment.get_environments(conf, [":" + PYTHON_VER1]))
    assert len(environments) == 1

    conf.exclude = [{'environment_type': 'virtualenv|conda'}]
    environments = list(environment.get_environments(conf, [":" + PYTHON_VER1]))
    assert len(environments) == 1

    conf.exclude = [{'environment_type': 'conda'}]
    environments = list(environment.get_environments(conf, ["conda:" + PYTHON_VER1]))
    assert len(environments) == 1

@pytest.mark.skipif((not HAS_CONDA), reason="Requires conda")
def test_matrix_empty(skip_no_conda: pytest.FixtureRequest):
    conf = config.Config()
    conf.environment_type = ""
    conf.pythons = [PYTHON_VER1]
    conf.matrix = {}

    # Check default environment config
    environments = list(environment.get_environments(conf, None))
    items = [env.python for env in environments]
    assert items == [PYTHON_VER1]


@pytest.mark.skipif((not HAS_CONDA), reason="Requires conda")
def test_matrix_existing(skip_no_conda: pytest.FixtureRequest):
    conf = config.Config()
    conf.environment_type = "existing"
    conf.pythons = ["same"]
    conf.matrix = {'foo': ['a', 'b'], 'bar': ['c', 'd']}

    # ExistingEnvironment should ignore the matrix
    environments = list(environment.get_environments(conf, None))
    items = [(env.tool_name, tuple(env.requirements.keys())) for env in environments]
    assert items == [('existing', ())]

    conf.exclude = {'environment_type': '.*'}
    environments = list(environment.get_environments(conf, None))
    items = [(env.tool_name, tuple(env.requirements.keys())) for env in environments]
    assert items == [('existing', ())]


# environment.yml should respect the specified order
# of channels when adding packages
@pytest.mark.skipif((not HAS_CONDA),
                    reason="Requires conda and conda-build")
@pytest.mark.parametrize("channel_list,expected_channel", [
    (["defaults", "conda-forge"], "pkgs/main"),
    (["conda-forge", "defaults"], "conda-forge"),
])
def test_conda_channel_addition(tmpdir,
                                channel_list,
                                expected_channel,
                                skip_no_conda: pytest.FixtureRequest):
    # test that we can add conda channels to environments
    # and that we respect the specified priority order
    # of channels
    conf = config.Config()
    conf.env_dir = str(tmpdir.join("env"))
    conf.environment_type = "conda"
    conf.pythons = [PYTHON_VER1]
    conf.matrix = {}
    # these have to be valid channels
    # available for online access
    conf.conda_channels = channel_list
    environments = list(environment.get_environments(conf, None))

    # should have one environment per Python version
    assert len(environments) == 1

    # create the environments
    for env in environments:
        env.create()
        # generate JSON output from conda list
        # and parse to verify added channels
        # for current env
        # (conda info would be more direct, but
        # seems to reflect contents of condarc file,
        # which we are intentionally trying not to modify)
        conda = util.which('conda')
        print("\n**conda being used:", conda)
        out_str = str(util.check_output([conda,
                                        'list',
                                         '-p',
                                         os.path.normpath(env._path),
                                         '--json']))
        json_package_list = json.loads(out_str)
        print(json_package_list)
        for installed_package in json_package_list:
            # check only explicitly installed packages
            if installed_package['name'] not in ('python',):
                continue
            print(installed_package)
            assert installed_package['channel'] == expected_channel


@pytest.mark.skipif(not (HAS_PYPY and HAS_VIRTUALENV), reason="Requires pypy and virtualenv")
def test_pypy_virtualenv(tmpdir, request: pytest.FixtureRequest):
    # test that we can setup a pypy environment
    conf = config.Config()

    conf.env_dir = str(tmpdir.join("env"))
    conf.environment_type = request.config.getoption('environment_type')
    conf.conda_channels = ["conda-forge"]

    conf.environment_type = "virtualenv"
    conf.pythons = ["pypy"]
    conf.matrix = {}
    environments = list(environment.get_environments(conf, None))

    assert len(environments) == 1

    for env in environments:
        env.create()
        output = env.run(['-c', 'import sys; print(sys.pypy_version_info)'])
        assert "(major=" in output


@pytest.mark.skipif((not HAS_CONDA), reason="Requires conda")
def test_environment_name_sanitization(skip_no_conda: pytest.FixtureRequest):
    conf = config.Config()
    conf.environment_type = "conda"
    conf.pythons = ["3.5"]
    conf.matrix = {
        "pip+git+http://github.com/space-telescope/asv.git": [],
    }

    # Check name sanitization
    environments = list(environment.get_environments(conf, []))
    assert len(environments) == 1
    assert environments[0].name == "conda-py3.5-pip+git+http___github.com_space-telescope_asv.git"


@pytest.mark.parametrize("environment_type", [
    pytest.param("conda",
                 marks=pytest.mark.skipif(not HAS_CONDA, reason="needs conda and conda-build")),
    # TODO(rg): Add back later, needs to skip if no executable is found
    # pytest.param("virtualenv",
    #              marks=pytest.mark.skipif(not (HAS_PYTHON_VER2 and HAS_VIRTUALENV),
    #                                       reason="needs virtualenv and python 3.8"))
])
def test_environment_environ_path(
    environment_type, tmpdir, monkeypatch, skip_no_conda: pytest.FixtureRequest
):
    # Check that virtualenv binary dirs are in the PATH
    conf = config.Config()
    conf.env_dir = str(tmpdir.join("env"))
    conf.environment_type = environment_type
    conf.pythons = [PYTHON_VER1]
    conf.matrix = {}

    env, = environment.get_environments(conf, [])
    env.create()
    output = env.run(['-c', 'import os; print(os.environ["PATH"])'])
    paths = output.strip().split(os.pathsep)
    assert os.path.commonprefix([paths[0], conf.env_dir]) == conf.env_dir

    # Check user-site directory is not in sys.path
    output = env.run(['-c', 'import site; print(site.ENABLE_USER_SITE)'])
    usersite_in_syspath = output.strip()
    assert usersite_in_syspath == "False"

    # Check PYTHONPATH is ignored
    monkeypatch.setenv('PYTHONPATH', str(tmpdir))
    output = env.run(['-c', 'import os; print(os.environ.get("PYTHONPATH", ""))'])
    assert output.strip() == ""

    monkeypatch.setenv('ASV_PYTHONPATH', "Hello python path")
    output = env.run(['-c', 'import os; print(os.environ["PYTHONPATH"])'])
    assert output.strip() == "Hello python path"



@pytest.mark.skipif(not (HAS_PYTHON_VER2 or HAS_CONDA),
                    reason="Requires two usable Python versions")
def test_build_isolation(
        tmpdir, request: pytest.FixtureRequest, skip_virtualenv: pytest.FixtureRequest
):
    # build should not fail with build_cache on projects that have pyproject.toml
    tmpdir = str(tmpdir)

    # Create installable repository with pyproject.toml in it
    dvcs = generate_test_repo(tmpdir, [0], dvcs_type='git')
    fn = os.path.join(dvcs.path, 'pyproject.toml')
    with open(fn, 'w') as f:
        f.write('[build-system]\n'
                'requires = ["wheel", "setuptools"]')
    dvcs.add(fn)
    dvcs.commit("Add pyproject.toml")

    commit_hash = dvcs.get_hash(f"{util.git_default_branch()}")

    # Setup config
    conf = config.Config()
    conf.env_dir = os.path.join(tmpdir, "env")
    conf.environment_type = request.config.getoption('environment_type')
    conf.conda_channels = ["conda-forge"]
    conf.pythons = [PYTHON_VER1]
    conf.matrix = {}
    conf.repo = os.path.abspath(dvcs.path)
    conf.build_cache_size = 8

    repo = get_repo(conf)

    env = list(environment.get_environments(conf, None))[0]
    env.create()

    # Project installation should succeed
    env.install_project(conf, repo, commit_hash)


@pytest.mark.skipif(tools.HAS_PYPY, reason="Flaky on pypy")
def test_custom_commands(
        tmpdir, request: pytest.FixtureRequest, skip_virtualenv: pytest.FixtureRequest
):
    # check custom install/uninstall/build commands work
    tmpdir = str(tmpdir)

    dvcs = generate_test_repo(tmpdir, [0], dvcs_type='git')

    build_py = os.path.abspath(os.path.join(tmpdir, 'build.py'))
    install_py = os.path.abspath(os.path.join(tmpdir, 'install.py'))
    uninstall_py = os.path.abspath(os.path.join(tmpdir, 'uninstall.py'))

    conf = config.Config()
    conf.env_dir = os.path.join(tmpdir, "env")
    conf.environment_type = request.config.getoption('environment_type')
    conf.conda_channels = ["conda-forge"]
    conf.pythons = [PYTHON_VER1]
    conf.repo = os.path.abspath(dvcs.path)
    conf.matrix = {}
    conf.build_cache_size = 0

    conf.build_command = [f"python {quote(build_py)} {{build_cache_dir}}"]
    conf.install_command = [f"python {quote(install_py)} {{env_dir}} {{build_cache_dir}}"]
    conf.uninstall_command = [f"python {quote(uninstall_py)} {{env_dir}}"]

    with open(build_py, 'wb') as f:
        f.write(b"import os, sys\n"
                b"assert sys.argv[1] == os.environ['ASV_BUILD_CACHE_DIR']\n"
                b"f = open(os.path.join(os.environ['ASV_BUILD_CACHE_DIR'], 'cached'), 'wb')\n"
                b"f.write(b'data')\n"
                b"f.close()\n")

    with open(install_py, 'wb') as f:
        f.write(b"import os, sys, shutil\n"
                b"assert sys.argv[1] == os.environ['ASV_ENV_DIR']\n"
                b"assert sys.argv[2] == os.environ['ASV_BUILD_CACHE_DIR']\n"
                b"shutil.copyfile(os.path.join(os.environ['ASV_BUILD_CACHE_DIR'], 'cached'),\n"
                b"                os.path.join(os.environ['ASV_ENV_DIR'], 'installed'))\n")

    with open(uninstall_py, 'wb') as f:
        f.write(b"import os, sys\n"
                b"assert sys.argv[1] == os.environ['ASV_ENV_DIR']\n"
                b"fn = os.path.join(os.environ['ASV_ENV_DIR'], 'installed')\n"
                b"if os.path.isfile(fn): os.unlink(fn)\n")

    def get_env():
        env = list(environment.get_environments(conf, None))[0]
        env.create()
        return env

    env = get_env()
    repo = get_repo(conf)
    commit_hash = dvcs.get_branch_hashes()[0]

    cache_dir = os.path.join(env._path, 'asv-build-cache')
    cache_file = os.path.join(cache_dir, commit_hash, 'cached')
    install_file = os.path.join(env._path, 'installed')

    # Project installation should succeed with cache size 0,
    # and not leave cache files around
    env.install_project(conf, repo, commit_hash)
    assert os.path.isfile(install_file)
    assert not os.listdir(cache_dir)
    env._set_installed_commit_hash(None)

    # It should succeed with nonzero cache size
    conf.build_cache_size = 1
    env = get_env()
    env.install_project(conf, repo, commit_hash)

    assert os.path.isfile(cache_file)
    assert os.path.isfile(install_file)

    # Explicitly check uninstall works
    env._uninstall_project()
    assert os.path.isfile(cache_file)
    assert not os.path.isfile(install_file)

    # Check reinstall uses cache and doesn't call build command
    conf.build_command = ['python -c "import sys; sys.exit(1)"']
    env = get_env()
    env.install_project(conf, repo, commit_hash)

    assert os.path.isfile(install_file)
    assert os.path.isfile(cache_file)

    # Bad install command should cause a failure
    conf.install_command = ['python -c "import sys; sys.exit(1)"']
    env = get_env()
    with pytest.raises(util.ProcessError):
        env.install_project(conf, repo, commit_hash)


def test_installed_commit_hash(
        tmpdir, request: pytest.FixtureRequest, skip_virtualenv: pytest.FixtureRequest
):
    tmpdir = str(tmpdir)

    dvcs = generate_test_repo(tmpdir, [0], dvcs_type='git')
    commit_hash = dvcs.get_branch_hashes()[0]

    conf = config.Config()
    conf.env_dir = os.path.join(tmpdir, "env")
    conf.environment_type = request.config.getoption('environment_type')
    conf.conda_channels = ["conda-forge"]
    conf.pythons = [PYTHON_VER1]
    conf.repo = os.path.abspath(dvcs.path)
    conf.matrix = {}
    conf.build_cache_size = 0

    repo = get_repo(conf)

    def get_env():
        return list(environment.get_environments(conf, None))[0]

    env = get_env()
    env.create()

    # Check updating installed_commit_hash
    assert env.installed_commit_hash is None
    assert env._global_env_vars.get('ASV_COMMIT') is None
    env.install_project(conf, repo, commit_hash)
    assert env.installed_commit_hash == commit_hash
    assert env._global_env_vars.get('ASV_COMMIT') == commit_hash

    env = get_env()
    assert env.installed_commit_hash == commit_hash
    assert env._global_env_vars.get('ASV_COMMIT') == commit_hash

    # Configuration change results to reinstall
    env._project = "something"
    assert env.installed_commit_hash is None

    # Uninstall resets hash (but not ASV_COMMIT)
    env = get_env()
    env._uninstall_project()
    assert env.installed_commit_hash is None
    assert env._global_env_vars.get('ASV_COMMIT') is not None

    env = get_env()
    assert env.installed_commit_hash is None
    assert env._global_env_vars.get('ASV_COMMIT') is None


def test_install_success(
        tmpdir, request: pytest.FixtureRequest, skip_virtualenv: pytest.FixtureRequest
):
    # Check that install_project really installs the package. (gh-805)
    # This may fail if pip in install_command e.g. gets confused by an .egg-info
    # directory in its cwd to think the package is already installed.
    tmpdir = str(tmpdir)

    dvcs = generate_test_repo(tmpdir, [0], dvcs_type='git')
    commit_hash = dvcs.get_branch_hashes()[0]

    conf = config.Config()
    conf.env_dir = os.path.join(tmpdir, "env")
    conf.environment_type = request.config.getoption('environment_type')
    conf.conda_channels = ["conda-forge"]
    conf.pythons = [PYTHON_VER1]
    conf.repo = os.path.abspath(dvcs.path)
    conf.matrix = {}
    conf.build_cache_size = 0

    repo = get_repo(conf)

    env = list(environment.get_environments(conf, None))[0]
    env.create()
    env.install_project(conf, repo, commit_hash)

    env.run(['-c', 'import asv_test_repo as t, sys; sys.exit(0 if t.dummy_value == 0 else 1)'])


def test_install_env_matrix_values(
        tmpdir, request: pytest.FixtureRequest, skip_virtualenv: pytest.FixtureRequest
):
    tmpdir = str(tmpdir)

    dvcs = generate_test_repo(tmpdir, [0], dvcs_type='git')
    commit_hash = dvcs.get_branch_hashes()[0]

    conf = config.Config()
    conf.env_dir = os.path.join(tmpdir, "env")
    conf.environment_type = request.config.getoption('environment_type')
    conf.conda_channels = ["conda-forge"]
    conf.pythons = [PYTHON_VER1]
    conf.repo = os.path.abspath(dvcs.path)
    conf.matrix = {'env': {'SOME_ASV_TEST_BUILD_VALUE': '1'},
                   'env_nobuild': {'SOME_ASV_TEST_NON_BUILD_VALUE': '1'}}

    repo = get_repo(conf)

    env = list(environment.get_environments(conf, None))[0]
    env.create()
    env.install_project(conf, repo, commit_hash)

    env.run(['-c',
             'import asv_test_repo.build_time_env as t, sys; '
             'sys.exit(0 if t.env["SOME_ASV_TEST_BUILD_VALUE"] == "1" else 1)'])

    env.run(['-c',
             'import asv_test_repo.build_time_env as t, sys; '
             'sys.exit(0 if "SOME_ASV_TEST_NON_BUILD_VALUE" not in t.env else 1)'])


def test_environment_env_matrix(request: pytest.FixtureRequest):
    # (build_vars, non_build_vars, environ_count, build_count)
    configs = [
        ({}, {}, 1, 1),
        ({"var1": ["val1"]}, {}, 1, 1),
        ({"var1": ["val1", "val2", "val3"]}, {}, 3, 3),
        ({"var1": ["val1", "val2"], "var2": ['val3', 'val4']}, {}, 4, 4),
        ({"var1": ["val1", "val2"], "var2": ['val3', None]}, {}, 4, 4),
        ({"var1": ["val1", "val2"]}, {"var2": ['val3', None]}, 4, 2),
        ({"var1": ["val1", "val2"], "var2": ['val3', 'val4']},
         {"var3": ['val5', None]}, 8, 4),
    ]

    for build_vars, non_build_vars, environ_count, build_count in configs:
        conf = config.Config()
        conf.environment_type = request.config.getoption('environment_type')
        conf.conda_channels = ["conda-forge"]

        conf.matrix = {
            "env": build_vars,
            "env_nobuild": non_build_vars,
        }
        environments = list(environment.get_environments(conf, None))

        assert len(environments) == environ_count
        assert len({e.dir_name for e in environments}) == build_count


def test__parse_matrix():
    cases = [
        ({"env": {"A": "B"}, "env_nobuild": {"C": None}, "req": {"foo": ["9"]}},
         {("env", "A"): "B", ("env_nobuild", "C"): None, ("req", "foo"): ["9"]})
    ]
    for rule, expected in cases:
        parsed = environment._parse_matrix(rule)
        assert parsed == expected


def test__parse_matrix_invalid():
    cases = [
        {"env": "1", "req": "1", "foo": "1"},
    ]
    for m in cases:
        with pytest.raises(util.UserError):
            environment._parse_matrix(m)


def test__parse_matrix_legacy():
    cases = [
        ({"foo": "1", "bar": ["2", "3"]},
         {("req", "foo"): "1", ("req", "bar"): ["2", "3"]})
    ]
    for m, expected in cases:
        parsed = environment._parse_matrix(m)
        assert parsed == expected


def test__parse_exclude_include_rule():
    cases = [
        ({"python": "2.6", "environment_type": "conda", "sys_platform": "123",
          "env": {"A": "B"}, "env_nobuild": {"C": "D"}, "req": {"foo": "9"}},
         {("python", None): "2.6", ("environment_type", None): "conda",
          ("sys_platform", None): "123", ("env", "A"): "B",
          ("env_nobuild", "C"): "D", ("req", "foo"): "9"})
    ]
    for rule, expected in cases:
        parsed = environment._parse_exclude_include_rule(rule)
        assert parsed == expected


def test__parse_exclude_include_rule_invalid():
    cases = [
        {"python": "2.6", "environment_type": "conda", "sys_platform": "123",
         "env": {"A": "B"}, "env_nobuild": {"C": "D"}, "req": {"foo": "9"}, "foo": "9"},
    ]
    for rule in cases:
        with pytest.raises(util.UserError):
            environment._parse_exclude_include_rule(rule)


def test__parse_matrix_entries():
    entries = {("python", None): "2.6", ("env", "A"): "B",
               ("env_nobuild", "C"): "D", ("req", "foo"): "9"}
    python, requirements, tagged_env_vars = environment._parse_matrix_entries(entries)
    assert python == "2.6"
    assert requirements == {"foo": "9"}
    assert tagged_env_vars == {("build", "A"): "B", ("nobuild", "C"): "D"}


@pytest.mark.parametrize("env_type", [
    pytest.param("conda", marks=pytest.mark.skipif(not HAS_CONDA, reason="Requires conda")),
    pytest.param("mamba", marks=pytest.mark.skipif(not HAS_MAMBA, reason="Requires mamba"))
])
@pytest.mark.skipif(not HAS_PYTHON_VER2,
                    reason="Requires two usable Python versions")
def test_no_env_file_python_version(tmpdir, env_type):
    """Test the Python version is correct when no env file is present"""
    conf = config.Config()
    conf.env_dir = str(tmpdir.join("env"))
    conf.environment_type = env_type
    conf.pythons = [PYTHON_VER1, PYTHON_VER2]
    conf.matrix = {}

    environments = list(environment.get_environments(conf, None))
    assert len(environments) == 2

    for env in environments:
        env.create()

        # Get the Python version from the environment
        output = env.run(['--version'])
        # Python version output format is typically "Python X.Y.Z"
        installed_version = output.split()[1]
        # Extract just the major.minor version
        installed_version = '.'.join(installed_version.split('.')[:2])

        assert installed_version == env.python, \
            f"Expected Python version {env.python}, but got {installed_version}"<|MERGE_RESOLUTION|>--- conflicted
+++ resolved
@@ -10,10 +10,20 @@
 from asv.util import shlex_quote as quote
 
 from . import tools
-<<<<<<< HEAD
-from .tools import (PYTHON_VER1, PYTHON_VER2, DUMMY1_VERSION, DUMMY2_VERSIONS, WIN, HAS_PYPY,
-                    HAS_CONDA, HAS_VIRTUALENV, HAS_RATTLER, HAS_MAMBA, HAS_PYTHON_VER2,
-                    generate_test_repo)
+from .tools import (
+    DUMMY1_VERSION,
+    DUMMY2_VERSIONS,
+    HAS_CONDA,
+    HAS_MAMBA,
+    HAS_PYPY,
+    HAS_PYTHON_VER2,
+    HAS_RATTLER,
+    HAS_VIRTUALENV,
+    PYTHON_VER1,
+    PYTHON_VER2,
+    WIN,
+    generate_test_repo,
+)
 
 CAN_BUILD_PYTHON = (HAS_CONDA or HAS_MAMBA or HAS_RATTLER)
 
@@ -24,26 +34,6 @@
 def test_matrix_environments(tmpdir, dummy_packages,
                              skip_virtualenv: pytest.FixtureRequest,
                              request: pytest.FixtureRequest):
-=======
-from .tools import (
-    DUMMY1_VERSION,
-    DUMMY2_VERSIONS,
-    HAS_CONDA,
-    HAS_MAMBA,
-    HAS_PYPY,
-    HAS_PYTHON_VER2,
-    HAS_VIRTUALENV,
-    PYTHON_VER1,
-    PYTHON_VER2,
-    WIN,
-    generate_test_repo,
-)
-
-
-@pytest.mark.skipif(not (HAS_PYTHON_VER2 or HAS_CONDA),
-                    reason="Requires two usable Python versions")
-def test_matrix_environments(tmpdir, dummy_packages):
->>>>>>> 5b01ec1a
     conf = config.Config()
 
     conf.env_dir = str(tmpdir.join("env"))
@@ -435,15 +425,9 @@
         env.run_executable('conda', ['info'])
 
 
-<<<<<<< HEAD
-@pytest.mark.skipif(not (HAS_PYTHON_VER2 or HAS_CONDA),
-                    reason="Requires two usable Python versions")
-def test_environment_select(request: pytest.FixtureRequest, skip_no_conda: pytest.FixtureRequest):
-=======
 @pytest.mark.skipif(not HAS_PYTHON_VER2 or not HAS_CONDA,
                     reason="Requires two usable Python versions and conda")
-def test_environment_select():
->>>>>>> 5b01ec1a
+def test_environment_select(request: pytest.FixtureRequest, skip_no_conda: pytest.FixtureRequest):
     conf = config.Config()
     conf.environment_type = "conda"
     conf.pythons = ["2.7", "3.5"]
@@ -487,26 +471,16 @@
     environments = list(environment.get_environments(conf, ["existing",
                                                             ":same",
                                                             ":" + executable]))
-<<<<<<< HEAD
     # TODO(rg): Fix this later
     # assert len(environments) == 3
     # for env in [
     # e for e in environments if e.tool_name != request.config.getoption('environment_type')
     # ]:
     #     assert env.tool_name == "existing"
-    #     assert env.python == "{0[0]}.{0[1]}".format(sys.version_info)
+    #     assert env.python == f"{sys.version_info[0]}.{sys.version_info[1]}"
     #     assert os.path.normcase(
     #         os.path.abspath(env._executable)
     #     ) == os.path.normcase(os.path.abspath(sys.executable))
-=======
-    assert len(environments) == 3
-    for env in environments:
-        assert env.tool_name == "existing"
-        assert env.python == f"{sys.version_info[0]}.{sys.version_info[1]}"
-        assert os.path.normcase(
-            os.path.abspath(env._executable)
-        ) == os.path.normcase(os.path.abspath(sys.executable))
->>>>>>> 5b01ec1a
 
     # Select by environment name
     conf.pythons = ["2.7"]
@@ -526,16 +500,9 @@
     assert len(environments) == 1
 
 
-<<<<<<< HEAD
-@pytest.mark.skipif(not (HAS_PYTHON_VER2 or HAS_CONDA),
-                    reason="Requires two usable Python versions")
-def test_environment_select_autodetect(skip_no_conda: pytest.FixtureRequest):
-    skip_no_conda
-=======
 @pytest.mark.skipif(not HAS_PYTHON_VER2 or not HAS_CONDA,
                     reason="Requires two usable Python versions and conda")
-def test_environment_select_autodetect():
->>>>>>> 5b01ec1a
+def test_environment_select_autodetect(skip_no_conda: pytest.FixtureRequest):
     conf = config.Config()
     conf.environment_type = "conda"
     conf.pythons = [PYTHON_VER1]
