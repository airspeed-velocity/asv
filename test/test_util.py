# Licensed under a 3-clause BSD style license - see LICENSE.rst
import locale # noqa F401 imported but unused see #1106
import os
import sys
import shutil
import pickle
import multiprocessing
import threading
import traceback
import datetime

<<<<<<< HEAD
from asv import util
=======
import pytest
>>>>>>> 55d7bc7d

from asv import console, util

WIN = (os.name == 'nt')


def _multiprocessing_raise_processerror(arg):
    try:
        raise util.ProcessError(["a"], 1, "aa", "bb")
    except BaseException as exc:
        # If the following is just 'raise', multiprocessing will hang
        # on Python 2.7.8 due to https://bugs.python.org/issue9400
        raise util.ParallelFailure(str(exc), exc.__class__, traceback.format_exc())


def _multiprocessing_raise_usererror(arg):
    try:
        raise util.UserError("hello")
    except BaseException as exc:
        raise util.ParallelFailure(str(exc), exc.__class__, traceback.format_exc())


@pytest.mark.timeout(30)
def test_parallelfailure():
    # Check the workaround for https://bugs.python.org/issue9400 works

    if WIN and os.path.basename(sys.argv[0]).lower().startswith('py.test'):
        # Multiprocessing in spawn mode can result to problems with py.test
        pytest.skip("Multiprocessing spawn mode on Windows not safe to run "
                    "from py.test runner.")

    # The exception class must be pickleable
    exc = util.ParallelFailure("test", Exception, "something")
    exc2 = pickle.loads(pickle.dumps(exc))
    assert exc.message == exc2.message
    assert exc.exc_cls == exc2.exc_cls
    assert exc.traceback_str == exc2.traceback_str
    assert str(exc) == "Exception: test\n    something"

    # Check multiprocessing does not hang (it would hang on Python
    # 2.7.8 if the 'raise utill.ParallelFailure ...' above is changed
    # to just 'raise')
    pool = multiprocessing.Pool(4)
    try:
        pool.map(_multiprocessing_raise_processerror, range(10))
    except util.ParallelFailure:
        pass
    finally:
        pool.close()

    # Check reraising UserError
    pool = multiprocessing.Pool(4)
    try:
        try:
            pool.map(_multiprocessing_raise_usererror, range(10))
        except util.ParallelFailure as exc:
            exc.reraise()
        finally:
            pool.close()
        assert False
    except util.UserError:
        # OK
        pass


def test_which_path(tmpdir):
    dirname = os.path.abspath(os.path.join(str(tmpdir), 'name with spaces'))
    fn = 'asv_test_exe_1234.exe'
    fn2 = 'asv_test_exe_4321.bat'

    os.makedirs(dirname)
    shutil.copyfile(sys.executable, os.path.join(dirname, fn))
    shutil.copyfile(sys.executable, os.path.join(dirname, fn2))

    old_path = os.environ.get('PATH', '')
    try:
        if WIN:
            os.environ['PATH'] = old_path + os.pathsep + '"' + dirname + '"'
            util.which('asv_test_exe_1234')
            util.which('asv_test_exe_1234.exe')
            util.which('asv_test_exe_4321')
            util.which('asv_test_exe_4321.bat')

        os.environ['PATH'] = old_path + os.pathsep + dirname
        util.which('asv_test_exe_1234.exe')
        util.which('asv_test_exe_4321.bat')
        if WIN:
            util.which('asv_test_exe_1234')
            util.which('asv_test_exe_4321')

        # Check the paths= argument
        util.which('asv_test_exe_1234.exe', paths=[dirname])
        util.which('asv_test_exe_4321.bat', paths=[dirname])

        # Check non-existent files
        with pytest.raises(IOError):
            util.which('nonexistent.exe', paths=[dirname])
    finally:
        os.environ['PATH'] = old_path


def test_write_load_json(tmpdir):
    data = {
        'a': 1,
        'b': 2,
        'c': 3
    }
    orig_data = dict(data)

    filename = os.path.join(str(tmpdir), 'test.json')

    util.write_json(filename, data)
    data2 = util.load_json(filename)
    assert data == orig_data
    assert data2 == orig_data

    util.write_json(filename, data, 3)
    data2 = util.load_json(filename, 3)
    assert data == orig_data
    assert data2 == orig_data

    # Wrong API version must fail to load
    with pytest.raises(util.UserError):
        util.load_json(filename, 2)
    with pytest.raises(util.UserError):
        util.load_json(filename, 4)
    util.write_json(filename, data)
    with pytest.raises(util.UserError):
        util.load_json(filename, 3)


def test_human_float():
    items = [
        # (expected, value, significant, truncate_small, significant_zeros, reference_value)

        # significant
        ("1", 1.2345, 1),
        ("1.2", 1.2345, 2),
        ("1.23", 1.2345, 3),
        ("100", 123.45, 1),
        ("120", 123.45, 2),
        ("123", 123.45, 3),
        ("123.5", 123.45, 4),
        ("0.001", 0.0012346, 1),
        ("0.001235", 0.0012346, 4),

        # significant zeros
        ("0.001", 0.001, 1, None, True),
        ("0.0010", 0.001, 2, None, True),
        ("0.00100", 0.001, 3, None, True),
        ("1", 1, 1, None, True),
        ("1.0", 1, 2, None, True),
        ("1.00", 1, 3, None, True),

        # truncate small
        ("0", 0.001, 2, 0),
        ("0", 0.001, 2, 1),
        ("0.001", 0.001, 2, 2),

        # non-finite
        ("inf", float('inf'), 1),
        ("-inf", -float('inf'), 1),
        ("nan", float('nan'), 1),

        # negative
        ("-1", -1.2345, 1),
        ("-0.00100", -0.001, 3, None, True),
        ("-0", -0.001, 2, 1),
        ("-0.001", -0.001, 2, 2),
    ]

    for item in items:
        expected = item[0]
        got = util.human_float(*item[1:])
        assert got == expected, item


def test_human_time():
    items = [
        # (expected, value, err)

        # scales
        ("1.00ns", 1e-9),
        ("1.10μs", 1.1e-6),
        ("1.12ms", 1.12e-3),
        ("1.12s", 1.123),
        ("1.13s", 1.126),
        ("1.00m", 60),
        ("2.00h", 3600 * 2),
        ("0s", 0),
        ("n/a", float("nan")),

        # err
        ("1.00±1ns", 1e-9, 1e-9),
        ("1.00±0.1ns", 1e-9, 0.1e-9),
        ("1.00±0.01ns", 1e-9, 0.01e-9),
        ("1.00±0.01ns", 1e-9, 0.006e-9),
        ("1.00±0ns", 1e-9, 0.001e-9),
        ("1.00±1000000ns", 1e-9, 1e-3),
        ("0±1s", 0, 1),
        ("0±1ms", 0, 1e-3),
        ("0±0s", 0, 0),
    ]

    for item in items:
        expected = item[0]
        got = util.human_time(*item[1:])
        assert got == expected, item
        got = util.human_value(item[1], 'seconds', *item[2:])
        assert got == expected, item


def test_human_file_size():
    items = [
        # (expected, value, err)

        # scales
        ("1", 1),
        ("999", 999),
        ("1k", 1000),
        ("1.1M", 1.1e6),
        ("1.12G", 1.12e9),
        ("1.12T", 1.123e12),

        # err
        ("1±2", 1, 2),
        ("1±0.1k", 1e3, 123),
        ("12.3±4M", 12.34e6, 4321e3),
    ]

    for item in items:
        expected = item[0]
        got = util.human_file_size(*item[1:])
        assert got == expected, item
        got = util.human_value(item[1], 'bytes', *item[2:])
        assert got == expected, item


def test_parse_human_time():
    items = [
        # (value, expected)
        ("1", 60 * 60 * 24),
        ("1h", 60 * 60),
        ("1w", 60 * 60 * 24 * 7),
    ]

    for value, expected in items:
        result = util.parse_human_time(value)
        assert result == expected

    bad_items = [
        "1:",
        ".",
        "1x",
    ]

    for value in bad_items:
        with pytest.raises(ValueError):
            util.parse_human_time(value)


def test_is_main_thread():
    if sys.version_info[0] >= 3:
        # NB: the test itself doesn't necessarily run in main thread...
        is_main = (threading.current_thread() == threading.main_thread())
        assert util.is_main_thread() == is_main

    results = []

    def worker():
        results.append(util.is_main_thread())

    thread = threading.Thread(target=worker)
    thread.start()
    thread.join()

    assert results == [False]


def test_json_non_ascii(tmpdir):
    non_ascii_data = [{'😼': '難', 'ä': 3}]

    fn = os.path.join(str(tmpdir), "nonascii.json")
    util.write_json(fn, non_ascii_data)
    data = util.load_json(fn)

    assert data == non_ascii_data


def test_interpolate_command():
    good_items = [
        ('python {inputs}', dict(inputs='9'),
         ['python', '9'], {}, {0}, None),

        ('python "{inputs}"', dict(inputs='9'),
         ['python', '9'], {}, {0}, None),

        ('python {inputs}', dict(inputs=''),
         ['python', ''], {}, {0}, None),

        ('HELLO="asd" python "{inputs}"', dict(inputs='9'),
         ['python', '9'], {'HELLO': 'asd'}, {0}, None),

        ('HELLO="asd" return-code=any python "{inputs}"', dict(inputs='9'),
         ['python', '9'], {'HELLO': 'asd'}, None, None),

        ('HELLO="asd" return-code=255 python "{inputs}"', dict(inputs='9'),
         ['python', '9'], {'HELLO': 'asd'}, {255}, None),

        ('HELLO="asd" return-code=255 python "{inputs}"', dict(inputs='9'),
         ['python', '9'], {'HELLO': 'asd'}, {255}, None),

        ('HELLO="asd" in-dir="{somedir}" python', dict(somedir='dir'),
         ['python'], {'HELLO': 'asd'}, {0}, 'dir'),
    ]

    bad_items = [
        ('python {foo}', {}),
        ('HELLO={foo} python', {}),
        ('return-code=none python', {}),
        ('return-code= python', {}),
        ('return-code=, python', {}),
        ('return-code=1,,2 python', {}),
        ('return-code=1 return-code=2 python', {}),
        ('in-dir=a in-dir=b python', {}),
    ]

    for value, variables, e_parts, e_env, e_codes, e_cwd in good_items:
        parts, env, codes, cwd = util.interpolate_command(value, variables)
        assert parts == e_parts
        assert env == e_env
        assert codes == e_codes
        assert cwd == e_cwd

    for value, variables in bad_items:
        with pytest.raises(util.UserError):
            util.interpolate_command(value, variables)


def test_datetime_to_js_timestamp():
    tss = [0, 0.5, -0.5, 12345.6789, -12345.6789,
           1535910708.7767508]
    for ts in tss:
        t = datetime.datetime.utcfromtimestamp(ts)
        ts2 = util.datetime_to_js_timestamp(t)
        assert abs(ts * 1000 - ts2) <= 0.5

    # Check sub-second precision
    ms = 50
    ts = datetime.datetime(1970, 1, 1, 0, 0, 0, 1000 * ms)
    assert util.datetime_to_js_timestamp(ts) == ms

    # Check rounding
    ts = datetime.datetime(1970, 1, 1, 0, 0, 0, 500)
    assert util.datetime_to_js_timestamp(ts) == 1
    ts = datetime.datetime(1970, 1, 1, 0, 0, 0, 499)
    assert util.datetime_to_js_timestamp(ts) == 0


def test_datetime_to_timestamp():
    tss = [0, 0.5, -0.5, 12345.6789, -12345.6789,
           1535910708.7767508]
    for ts in tss:
        t = datetime.datetime.utcfromtimestamp(ts)
        ts2 = util.datetime_to_timestamp(t)
        assert abs(ts - ts2) <= 0.5

    # Check rounding
    ts = datetime.datetime(1970, 1, 1, 0, 0, 0, 500000)
    assert util.datetime_to_timestamp(ts) == 1
    ts = datetime.datetime(1970, 1, 1, 0, 0, 0, 500000 - 1)
    assert util.datetime_to_timestamp(ts) == 0


def test_check_output_exit_code(capsys):
    with pytest.raises(util.ProcessError):
        util.check_output([sys.executable, '-c', 'import sys; sys.exit(1)'])
    out, err = capsys.readouterr()
    assert '(exit status 1)' in out


def test_geom_mean_na():
    for x in [[1, 2, -3], [1, 2, 3], [3, 1, 3, None, None]]:
        expected = abs(x[0] * x[1] * x[2])**(1 / 3)
        assert abs(util.geom_mean_na(x) - expected) < 1e-10<|MERGE_RESOLUTION|>--- conflicted
+++ resolved
@@ -9,13 +9,9 @@
 import traceback
 import datetime
 
-<<<<<<< HEAD
+import pytest
+
 from asv import util
-=======
-import pytest
->>>>>>> 55d7bc7d
-
-from asv import console, util
 
 WIN = (os.name == 'nt')
 
