# -*- coding: utf-8 -*-
# Licensed under a 3-clause BSD style license - see LICENSE.rst

from __future__ import (absolute_import, division, print_function,
                        unicode_literals)

import os
import sys
import time
import pytest

from asv import util


@pytest.mark.flaky(reruns=3, reruns_delay=5)
def test_timeout():
    timeout_codes = []
    timeout_codes.append(r"""
import sys
import time

sys.stdout.write("Stdout before waiting\n")
sys.stderr.write("Stderr before waiting\n")
sys.stdout.flush()
sys.stderr.flush()
time.sleep(60)
sys.stdout.write("Stdout after waiting\n")
sys.stderr.write("Stderr after waiting\n")
    """)

    # Another example, where timeout is due to a hanging sub-subprocess
    timeout_codes.append(r"""
import sys
import subprocess

sys.stdout.write("Stdout before waiting\n")
sys.stderr.write("Stderr before waiting\n")
sys.stdout.flush()
sys.stderr.flush()
subprocess.call([sys.executable, "-c",
    "import sys, subprocess; subprocess.call([sys.executable, '-c', 'import time; time.sleep(360)'])"])
sys.stdout.write("Stdout after waiting\n")
sys.stderr.write("Stderr after waiting\n")
    """)

    for timeout_code in timeout_codes:
        t = time.time()
        try:
            util.check_output([
                sys.executable, "-c", timeout_code], timeout=1)
        except util.ProcessError as e:
            assert len(e.stdout.strip().split('\n')) == 1
            assert len(e.stderr.strip().split('\n')) == 1
            print(e.stdout)
            assert e.stdout.strip() == "Stdout before waiting"
            assert e.stderr.strip() == "Stderr before waiting"
            assert e.retcode == util.TIMEOUT_RETCODE
            assert "timed out" in str(e)
        else:
            assert False, "Expected timeout exception"
        # Make sure the timeout is triggered in a sufficiently short amount of time
        assert time.time() - t < 5.0


def test_exception():
    code = r"""
import sys
sys.stdout.write("Stdout before error\n")
sys.stderr.write("Stderr before error\n")
sys.exit(1)
"""
    try:
        util.check_output([
            sys.executable, "-c", code])
    except util.ProcessError as e:
        assert len(e.stdout.strip().split('\n')) == 1
        err = [x for x in e.stderr.strip().split('\n')
               if not x.startswith('Coverage')]
        assert len(err) == 1
        assert e.stdout.strip() == "Stdout before error"
        assert err[0] == "Stderr before error"
        assert e.retcode == 1
        assert "returned non-zero exit status 1" in str(e)
    else:
        assert False, "Expected exception"


@pytest.mark.flaky(reruns=3, reruns_delay=5)
def test_output_timeout():
    # Check that timeout is determined based on last output, not based
    # on start time.
    code = r"""
import time
import sys
for j in range(3):
    time.sleep(0.5)
    sys.stdout.write('.')
    sys.stdout.flush()
"""
    output = util.check_output([sys.executable, "-c", code], timeout=0.75)
    assert output == '.'*3

    try:
        util.check_output([sys.executable, "-c", code], timeout=0.25)
    except util.ProcessError as e:
        assert e.retcode == util.TIMEOUT_RETCODE
    else:
        assert False, "Expected exception"


def test_env():
    code = r"""
import os
print(os.environ['TEST_ASV_FOO'])
print(os.environ['TEST_ASV_BAR'])
"""
    env = os.environ.copy()
    env['TEST_ASV_FOO'] = 'foo'
    # Force unicode string on Python 2
    env['TEST_ASV_BAR'] = u'bar'
    output = util.check_output([sys.executable, "-c", code], env=env)
    assert output.splitlines() == ['foo', 'bar']


<<<<<<< HEAD
=======
def test_no_timeout():
    # Check that timeout=None is allowed.
    code = "import time; time.sleep(0.05)"
    out, err, retcode = util.check_output([sys.executable, "-c", code], timeout=None,
                                          return_stderr=True)
    assert out == ''
    assert err == ''
    assert retcode == 0


>>>>>>> e8406d08
# This *does* seem to work, only seems untestable somehow...
# def test_dots(capsys):
#     code = r"""
# import sys
# import time
# for i in range(100):
#     sys.stdout.write("Line {0}\n".format(i))
#     sys.stdout.flush()
#     time.sleep(0.001)
# """
#     util.check_output([sys.executable, "-c", code])

#     out, err = capsys.readouterr()

#     assert out == '.' * 100<|MERGE_RESOLUTION|>--- conflicted
+++ resolved
@@ -122,8 +122,6 @@
     assert output.splitlines() == ['foo', 'bar']
 
 
-<<<<<<< HEAD
-=======
 def test_no_timeout():
     # Check that timeout=None is allowed.
     code = "import time; time.sleep(0.05)"
@@ -134,7 +132,6 @@
     assert retcode == 0
 
 
->>>>>>> e8406d08
 # This *does* seem to work, only seems untestable somehow...
 # def test_dots(capsys):
 #     code = r"""
