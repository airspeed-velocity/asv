--- conflicted
+++ resolved
@@ -3,13 +3,6 @@
 import re
 import shutil
 import time
-<<<<<<< HEAD
-from os.path import join, abspath, dirname
-
-=======
-import tempfile
-import contextlib
->>>>>>> cf3b1717
 import urllib.parse
 from os.path import join, abspath, dirname
 
