import os
import shutil
import contextlib
import pytest
import selenium
import textwrap
from os.path import join, abspath, dirname
from asv import config
from asv import repo
from .test_workflow import generate_basic_conf
<<<<<<< HEAD
from .tools import (locked_cache_dir, run_asv_with_conf, _build_dummy_wheels,
                    WAIT_TIME, DUMMY1_VERSION, DUMMY2_VERSIONS, WIN, HAS_CONDA,
                    PYTHON_VER1, PYTHON_VER2)

=======
from .tools import locked_cache_dir, run_asv_with_conf
from .test_web import _rebuild_basic_html
>>>>>>> a996f6bd

try:
    import hglib
except ImportError:
    hglib = None

from . import tools


def pytest_addoption(parser):
    parser.addoption("--webdriver", action="store", default="None",
                     help=("Selenium WebDriver interface to use for running the test. "
                           "Choices: None, PhantomJS, Chrome, Firefox, ChromeHeadless, "
                           "FirefoxHeadless. Alternatively, it can be arbitrary Python code "
                           "with a return statement with selenium.webdriver object, for "
                           "example 'return Chrome()'"))

    parser.addoption("--environment-type", action="store", default=None,
                     choices=("conda", "virtualenv"),
                     help="environment_type to use in tests by default")


def pytest_sessionstart(session):
    os.environ['PIP_NO_INDEX'] = '1'
    _monkeypatch_conda_lock(session.config)

    # Unregister unwanted environment types
    env_type = session.config.getoption('environment_type')
    if env_type is not None:
        import asv.environment
        import asv.util

        for cls in asv.util.iter_subclasses(asv.environment.Environment):
            cls.matches_python_fallback = (cls.tool_name in (env_type, "existing"))


def _monkeypatch_conda_lock(config):
    import asv.plugins.conda
    import asv.util
    import filelock

    @contextlib.contextmanager
    def _conda_lock():
        conda_lock = asv.util.get_multiprocessing_lock("conda_lock")
        with conda_lock, filelock.FileLock(str(path)):
            yield

    path = config.cache.makedir('conda-lock') / 'lock'
    asv.plugins.conda._conda_lock = _conda_lock


@pytest.fixture(params=[
    "git",
    pytest.param("hg", marks=pytest.mark.skipif(hglib is None, reason="needs hglib")),
])
def two_branch_repo_case(request, tmpdir):
    r"""
    This test ensure we follow the first parent in case of merges

    The revision graph looks like this:

        @  Revision 6 (default)
        |
        | o  Revision 5 (stable)
        | |
        | o  Merge master
        |/|
        o |  Revision 4
        | |
        o |  Merge stable
        |\|
        o |  Revision 3
        | |
        | o  Revision 2
        |/
        o  Revision 1

    """
    dvcs_type = request.param
    tmpdir = str(tmpdir)
    if dvcs_type == "git":
        master = "master"
    elif dvcs_type == "hg":
        master = "default"
    dvcs = tools.generate_repo_from_ops(tmpdir, dvcs_type, [
        ("commit", 1),
        ("checkout", "stable", master),
        ("commit", 2),
        ("checkout", master),
        ("commit", 3),
        ("merge", "stable"),
        ("commit", 4),
        ("checkout", "stable"),
        ("merge", master, "Merge master"),
        ("commit", 5),
        ("checkout", master),
        ("commit", 6),
    ])

    conf = config.Config()
    conf.branches = [master, "stable"]
    conf.repo = dvcs.path
    conf.project = join(tmpdir, "repo")
    r = repo.get_repo(conf)
    return dvcs, master, r, conf


@pytest.fixture
def basic_conf(tmpdir, dummy_packages):
    return generate_basic_conf(tmpdir)


@pytest.fixture
def basic_conf_with_subdir(tmpdir, dummy_packages):
    return generate_basic_conf(tmpdir, 'some_subdir')


@pytest.fixture
def existing_env_conf(tmpdir):
    tmpdir, local, conf, machine_file = generate_basic_conf(tmpdir)
    conf.environment_type = "existing"
    conf.pythons = ["same"]
    return tmpdir, local, conf, machine_file


@pytest.fixture(scope="session")
def example_results(request):
    with locked_cache_dir(request.config, "example-results") as cache_dir:
        src = abspath(join(dirname(__file__), 'example_results'))
        dst = abspath(join(cache_dir, 'results'))

        if os.path.isdir(dst):
            return dst

        shutil.copytree(src, dst)

        src_machine = join(dirname(__file__), 'asv-machine.json')
        dst_machine = join(cache_dir, 'asv-machine.json')
        shutil.copyfile(src_machine, dst_machine)

        # Convert to current file format
        conf = config.Config.from_json({'results_dir': dst,
                                        'repo': 'none',
                                        'project': 'asv'})
        run_asv_with_conf(conf, 'update', _machine_file=dst_machine)

        return dst


@pytest.fixture(scope="session")
<<<<<<< HEAD
def browser(request, pytestconfig):
    """
    Fixture for Selenium WebDriver browser interface
    """
    driver_str = pytestconfig.getoption('webdriver')

    if driver_str == "None":
        pytest.skip("No webdriver selected for tests (use --webdriver).")

    # Evaluate the options
    def FirefoxHeadless():
        options = selenium.webdriver.FirefoxOptions()
        options.add_argument("-headless")
        return selenium.webdriver.Firefox(options=options)

    def ChromeHeadless():
        options = selenium.webdriver.ChromeOptions()
        options.add_argument('headless')
        options.add_experimental_option('w3c', False)
        return selenium.webdriver.Chrome(options=options)

    ns = {}
    exec("import selenium.webdriver", ns)
    exec("from selenium.webdriver import *", ns)
    ns['FirefoxHeadless'] = FirefoxHeadless
    ns['ChromeHeadless'] = ChromeHeadless

    create_driver = ns.get(driver_str, None)
    if create_driver is None:
        src = "def create_driver():\n"
        src += textwrap.indent(driver_str, "    ")
        exec(src, ns)
        create_driver = ns['create_driver']

    # Create the browser
    browser = create_driver()

    # Set timeouts
    browser.set_page_load_timeout(WAIT_TIME)
    browser.set_script_timeout(WAIT_TIME)

    # Clean up on fixture finalization
    def fin():
        browser.quit()
    request.addfinalizer(fin)

    # Set default time to wait for AJAX requests to complete
    browser.implicitly_wait(WAIT_TIME)

    return browser


@pytest.fixture
def dummy_packages(request, monkeypatch):
    """
    Build dummy wheels for required packages and set PIP_FIND_LINKS + CONDARC
    """
    to_build = [('asv_dummy_test_package_1', DUMMY1_VERSION)]
    to_build += [('asv_dummy_test_package_2', ver) for ver in DUMMY2_VERSIONS]

    tag = [PYTHON_VER1, PYTHON_VER2, to_build, HAS_CONDA]

    with locked_cache_dir(request.config, "asv-wheels", timeout=900, tag=tag) as cache_dir:
        wheel_dir = os.path.abspath(join(str(cache_dir), 'wheels'))

        monkeypatch.setenv(str('PIP_FIND_LINKS'), str('file://' + wheel_dir))

        condarc = join(wheel_dir, 'condarc')
        monkeypatch.setenv(str('CONDARC'), str(condarc))

        if os.path.isdir(wheel_dir):
            return

        tmpdir = join(str(cache_dir), "tmp")
        if os.path.isdir(tmpdir):
            shutil.rmtree(tmpdir)
        os.makedirs(tmpdir)

        try:
            os.makedirs(wheel_dir)
            _build_dummy_wheels(tmpdir, wheel_dir, to_build, build_conda=HAS_CONDA)
        except Exception:
            shutil.rmtree(wheel_dir)
            raise

        # Conda packages were installed in a local channel
        if not WIN:
            wheel_dir_str = "file://{0}".format(wheel_dir)
        else:
            wheel_dir_str = wheel_dir

        with open(condarc, 'w') as f:
            f.write("channels:\n"
                    "- defaults\n"
                    "- {0}".format(wheel_dir_str))
=======
def basic_html(request):
    with locked_cache_dir(request.config, "asv-test_web-basic_html", timeout=900) as cache_dir:
        tmpdir = join(str(cache_dir), 'cached')
        html_dir, dvcs = _rebuild_basic_html(tmpdir)
        return html_dir, dvcs
>>>>>>> a996f6bd
<|MERGE_RESOLUTION|>--- conflicted
+++ resolved
@@ -8,15 +8,11 @@
 from asv import config
 from asv import repo
 from .test_workflow import generate_basic_conf
-<<<<<<< HEAD
 from .tools import (locked_cache_dir, run_asv_with_conf, _build_dummy_wheels,
                     WAIT_TIME, DUMMY1_VERSION, DUMMY2_VERSIONS, WIN, HAS_CONDA,
                     PYTHON_VER1, PYTHON_VER2)
-
-=======
-from .tools import locked_cache_dir, run_asv_with_conf
 from .test_web import _rebuild_basic_html
->>>>>>> a996f6bd
+
 
 try:
     import hglib
@@ -167,7 +163,6 @@
 
 
 @pytest.fixture(scope="session")
-<<<<<<< HEAD
 def browser(request, pytestconfig):
     """
     Fixture for Selenium WebDriver browser interface
@@ -263,10 +258,10 @@
             f.write("channels:\n"
                     "- defaults\n"
                     "- {0}".format(wheel_dir_str))
-=======
+
+
 def basic_html(request):
     with locked_cache_dir(request.config, "asv-test_web-basic_html", timeout=900) as cache_dir:
         tmpdir = join(str(cache_dir), 'cached')
         html_dir, dvcs = _rebuild_basic_html(tmpdir)
-        return html_dir, dvcs
->>>>>>> a996f6bd
+        return html_dir, dvcs