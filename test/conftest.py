--- conflicted
+++ resolved
@@ -7,14 +7,11 @@
 from asv import repo
 from .test_workflow import generate_basic_conf
 from .tools import locked_cache_dir, run_asv_with_conf
-<<<<<<< HEAD
 from asv.repo import get_repo
 from .test_benchmarks import ASV_CONF_JSON, BENCHMARK_DIR
 from asv import environment
+from .test_web import _rebuild_basic_html
 
-=======
-from .test_web import _rebuild_basic_html
->>>>>>> a996f6bd
 
 try:
     import hglib
@@ -164,7 +161,6 @@
         return dst
 
 
-<<<<<<< HEAD
 @pytest.fixture
 def benchmarks_fixture(tmpdir):
     tmpdir = str(tmpdir)
@@ -185,11 +181,11 @@
     commit_hash = repo.get_hash_from_name(repo.get_branch_name())
 
     return conf, repo, envs, commit_hash
-=======
+
+
 @pytest.fixture(scope="session")
 def basic_html(request):
     with locked_cache_dir(request.config, "asv-test_web-basic_html", timeout=900) as cache_dir:
         tmpdir = join(str(cache_dir), 'cached')
         html_dir, dvcs = _rebuild_basic_html(tmpdir)
-        return html_dir, dvcs
->>>>>>> a996f6bd
+        return html_dir, dvcs