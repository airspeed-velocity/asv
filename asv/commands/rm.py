# Licensed under a 3-clause BSD style license - see LICENSE.rst
<<<<<<< HEAD


=======
>>>>>>> 1ae1edc0
from fnmatch import fnmatchcase
import sys

from . import Command
from .. import console
from ..console import log
from ..results import iter_results
from . import util


class Rm(Command):
    @classmethod
    def setup_arguments(cls, subparsers):
        parser = subparsers.add_parser(
            "rm", help="Remove results from the database",
            description="""
            Removes entries from the results database.
            """)

        parser.add_argument(
            'patterns', nargs='+',
            help="""Pattern(s) to match, each of the form X=Y.  X may
            be one of "benchmark", "commit_hash", "python" or any of
            the machine or environment params.  Y is a case-sensitive
            glob pattern.""")
        parser.add_argument(
            "-y", action="store_true",
            help="""Don't prompt for confirmation.""")

        parser.set_defaults(func=cls.run_from_args)

        return parser

    @classmethod
    def run_from_conf_args(cls, conf, args):
        return cls.run(conf, args.patterns, args.y)

    @classmethod
    def run(cls, conf, patterns, y=True):
        global_patterns = {}
        single_benchmark = None
        files_to_remove = set()
        count = 0

        for pattern in patterns:
            parts = pattern.split('=', 1)
            if len(parts) != 2:
                raise util.UserError("Invalid pattern '{0}'".format(pattern))

            if parts[0] == 'benchmark':
                if single_benchmark is not None:
                    raise util.UserError("'benchmark' appears more than once")
                single_benchmark = parts[1]
            else:
                if parts[0] in global_patterns:
                    raise util.UserError(
                        "'{0}' appears more than once".format(parts[0]))
                global_patterns[parts[0]] = parts[1]

        for result in iter_results(conf.results_dir):
            found = True
            for key, val in global_patterns.items():
                if key == 'commit_hash':
                    if not util.hash_equal(result.commit_hash, val):
                        found = False
                        break
                elif key == 'python':
                    if not fnmatchcase(result.env.python, val):
                        found = False
                        break
                else:
                    if not fnmatchcase(result.params.get(key), val):
                        found = False
                        break

            if not found:
                continue

            if single_benchmark is not None:
                found = False
                for benchmark in list(result.get_all_result_keys()):
                    if fnmatchcase(benchmark, single_benchmark):
                        count += 1
                        files_to_remove.add(result)
                        result.remove_result(benchmark)
            else:
                files_to_remove.add(result)

        if single_benchmark is not None:
            log.info("Removing {0} benchmarks in {1} files".format(
                count, len(files_to_remove)))
        else:
            log.info("Removing {0} files".format(len(files_to_remove)))

        if not y:
            do = console.get_answer_default("Perform operations", "n")
            if len(do) and do.lower()[0] != 'y':
                sys.exit(0)

        if single_benchmark is not None:
            for result in files_to_remove:
                result.save(conf.results_dir)
        else:
            for result in files_to_remove:
                result.rm(conf.results_dir)<|MERGE_RESOLUTION|>--- conflicted
+++ resolved
@@ -1,9 +1,4 @@
 # Licensed under a 3-clause BSD style license - see LICENSE.rst
-<<<<<<< HEAD
-
-
-=======
->>>>>>> 1ae1edc0
 from fnmatch import fnmatchcase
 import sys
 
