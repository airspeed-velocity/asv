# Licensed under a 3-clause BSD style license - see LICENSE.rst
import os
import sys
import logging
import traceback
import time
import argparse
import textwrap

from collections import defaultdict

<<<<<<< HEAD

=======
>>>>>>> 1ae1edc0
from . import Command
from ..benchmarks import Benchmarks
from ..console import log
from ..machine import Machine
from ..repo import get_repo, NoSuchNameError
from ..results import (Results, get_existing_hashes,
                       iter_results_for_machine_and_hash)
from ..runner import run_benchmarks, skip_benchmarks
from .. import environment
from .. import util

from .setup import Setup
from .show import Show

from . import common_args


def _do_build(args):
    env, conf, repo, commit_hash = args
    started_at = time.time()
    success = False
    try:
        with log.set_level(logging.WARN):
            env.install_project(conf, repo, commit_hash)
        success = True
    except util.ProcessError:
        pass
    duration = time.time() - started_at
    return (env.name, (success, duration))


def _do_build_multiprocess(args_sets):
    """
    multiprocessing callback to build the project in one particular
    environment.
    """
    try:
        res = []
        for args in args_sets:
            res.append(_do_build(args))
        return res
    except BaseException as exc:
        raise util.ParallelFailure(str(exc), exc.__class__, traceback.format_exc())


class Run(Command):
    @classmethod
    def setup_arguments(cls, subparsers):
        parser = subparsers.add_parser(
            "run", help="Run a benchmark suite",
            formatter_class=argparse.RawDescriptionHelpFormatter,
            description=textwrap.dedent(
                """
                Run a benchmark suite.

                examples:
                  asv run master             run for one branch
                  asv run master^!           run for one commit (git)
                  asv run "--merges master"  run for only merge commits (git)
                """))

        cls._setup_arguments(parser)

        parser.set_defaults(func=cls.run_from_args)

        return parser

    @classmethod
    def _setup_arguments(cls, parser, env_default_same=False):
        parser.add_argument(
            'range', nargs='?', default=None,
            help="""Range of commits to benchmark.  For a git
            repository, this is passed as the first argument to ``git
            rev-list``; or Mercurial log command. See 'specifying ranges'
            section of the `gitrevisions` manpage, or 'hg help revisions',
            for more info. Also accepts the
            special values 'NEW', 'ALL', 'EXISTING', and 'HASHFILE:xxx'.
            'NEW' will benchmark all commits since the latest
            benchmarked on this machine.  'ALL' will benchmark all
            commits in the project. 'EXISTING' will benchmark against
            all commits for which there are existing benchmarks on any
            machine. 'HASHFILE:xxx' will benchmark only a specific set
            of hashes given in the file named 'xxx' ('-' means stdin),
            which must have one hash per line. By default, will benchmark
            the head of each configured of the branches.""")
        parser.add_argument(
            "--date-period", type=common_args.time_period, default=None,
            help="""Pick only one commit in each given time period.
            For example: 1d (daily), 1w (weekly), 1y (yearly).""")
        parser.add_argument(
            "--steps", "-s", type=common_args.positive_int, default=None,
            help="""Maximum number of steps to benchmark.  This is
            used to subsample the commits determined by range to a
            reasonable number.""")
        common_args.add_bench(parser)
        parser.add_argument(
            "--profile", "-p", action="store_true",
            help="""In addition to timing, run the benchmarks through
            the `cProfile` profiler and store the results.""")
        common_args.add_parallel(parser)
        common_args.add_show_stderr(parser)
        parser.add_argument(
            "--durations", action="store", metavar='N', nargs='?',
            type=common_args.positive_int_or_inf, default=0, const='all',
            help="Display total duration for N (or 'all') slowest benchmarks")
        parser.add_argument(
            "--quick", "-q", action="store_true",
            help="""Do a "quick" run, where each benchmark function is
            run only once.  This is useful to find basic errors in the
            benchmark functions faster.  The results are unlikely to
            be useful, and thus are not saved.""")
        common_args.add_environment(parser, default_same=env_default_same)
        parser.add_argument(
            "--set-commit-hash", default=None,
            help="""Set the commit hash to use when recording benchmark
            results. This makes results to be saved also when using an
            existing environment.""")
        common_args.add_launch_method(parser)
        parser.add_argument(
            "--dry-run", "-n", action="store_true",
            default=None,
            help="""Do not save any results to disk.""")
        common_args.add_machine(parser)
        parser.add_argument(
            "--skip-existing-successful", action="store_true",
            help="""Skip running benchmarks that have previous successful
            results""")
        parser.add_argument(
            "--skip-existing-failed", action="store_true",
            help="""Skip running benchmarks that have previous failed
            results""")
        parser.add_argument(
            "--skip-existing-commits", action="store_true",
            help="""Skip running benchmarks for commits that have existing
            results""")
        parser.add_argument(
            "--skip-existing", "-k", action="store_true",
            help="""Skip running benchmarks that have previous successful
            or failed results""")
        common_args.add_record_samples(parser)
        parser.add_argument(
            "--interleave-rounds", action="store_true", default=False,
            help="""Interleave benchmarks with multiple rounds across
            commits. This can avoid measurement biases from commit ordering,
            can take longer.""")
        parser.add_argument(
            "--no-interleave-rounds", action="store_false", dest="interleave_rounds")
        # Backward compatibility for '--(no-)interleave-rounds'
        parser.add_argument(
            "--interleave-processes", action="store_true", default=False, dest="interleave_rounds",
            help=argparse.SUPPRESS)
        parser.add_argument(
            "--no-interleave-processes", action="store_false", dest="interleave_rounds",
            help=argparse.SUPPRESS)
        parser.add_argument(
            "--no-pull", action="store_true",
            help="Do not pull the repository")
        parser.add_argument(
            "--strict", action="store_true",
            help="When set true the run command will exit with a non-zero "
                 "return code if any benchmark is in a failed state")

    @classmethod
    def run_from_conf_args(cls, conf, args, **kwargs):
        return cls.run(
            conf=conf, range_spec=args.range, steps=args.steps, date_period=args.date_period,
            bench=args.bench, attribute=args.attribute, parallel=args.parallel,
            show_stderr=args.show_stderr, quick=args.quick,
            profile=args.profile, env_spec=args.env_spec, set_commit_hash=args.set_commit_hash,
            dry_run=args.dry_run, machine=args.machine,
            skip_successful=args.skip_existing_successful or args.skip_existing,
            skip_failed=args.skip_existing_failed or args.skip_existing,
            skip_existing_commits=args.skip_existing_commits,
            record_samples=args.record_samples, append_samples=args.append_samples,
            pull=not args.no_pull, interleave_rounds=args.interleave_rounds,
            launch_method=args.launch_method, durations=args.durations,
            strict=args.strict, **kwargs
        )

    @classmethod
    def run(cls, conf, range_spec=None, steps=None, date_period=None,
            bench=None, attribute=None, parallel=1,
            show_stderr=False, quick=False, profile=False, env_spec=None, set_commit_hash=None,
            dry_run=False, machine=None, _machine_file=None, skip_successful=False,
            skip_failed=False, skip_existing_commits=False, record_samples=False,
            append_samples=False, pull=True, interleave_rounds=False,
            launch_method=None, durations=0, strict=False, _returns={}):
        machine_params = Machine.load(
            machine_name=machine,
            _path=_machine_file, interactive=True)
        machine_params.save(conf.results_dir)

        environments = list(environment.get_environments(conf, env_spec))

        if environment.is_existing_only(environments) and set_commit_hash is None:
            # No repository required, so skip using it
            conf.dvcs = "none"

        has_existing_env = any(isinstance(env, environment.ExistingEnvironment)
                               for env in environments)

        if interleave_rounds:
            if dry_run:
                raise util.UserError("--interleave-rounds and --dry-run cannot be used together")
            if has_existing_env:
                raise util.UserError("--interleave-rounds cannot be used with existing environment "
                                     "(or python=same)")
        elif interleave_rounds is None:
            # Enable if possible
            interleave_rounds = not (dry_run or has_existing_env)

        if append_samples:
            record_samples = True

        repo = get_repo(conf)
        if pull:
            repo.pull()

        if set_commit_hash is not None:
            set_commit_hash = repo.get_hash_from_name(set_commit_hash)

        # Track failures across the run command
        failures = False

        # Comparison period for date_period filtering
        old_commit_hashes = None

        if range_spec is None:
            try:
                commit_hashes = list(set([repo.get_hash_from_name(branch) for branch in conf.branches]))
            except NoSuchNameError as exc:
                raise util.UserError('Unknown branch {0} in configuration'.format(exc))
        elif range_spec == 'EXISTING':
            commit_hashes = get_existing_hashes(conf.results_dir)
        elif range_spec == "NEW":
            # New commits on each configured branches
            old_commit_hashes = get_existing_hashes(conf.results_dir)
            commit_hashes = repo.get_new_branch_commits(conf.branches, old_commit_hashes)
        elif range_spec == "ALL":
            # All commits on each configured branches
            commit_hashes = repo.get_new_branch_commits(conf.branches, [])
        elif isinstance(range_spec, str) and range_spec.startswith('HASHFILE:'):
            hashfn = range_spec[9:]
            if hashfn == '-':
                hashstr = sys.stdin.read()
            elif os.path.isfile(hashfn):
                with open(hashfn, 'r') as f:
                    hashstr = f.read()
            else:
                log.error('Requested commit hash file "{}" is not a file'.format(hashfn))
                return 1
            commit_hashes = []
            for h in hashstr.split("\n"):
                h = h.strip()
                if h:
                    try:
                        commit_hashes.append(repo.get_hash_from_name(h))
                    except NoSuchNameError:
                        log.warning("Unknown commit hash {0} in input file".format(h))
        elif isinstance(range_spec, list):
            commit_hashes = range_spec
        else:
            commit_hashes = repo.get_hashes_from_range(range_spec)

        if date_period is not None:
            commit_hashes = repo.filter_date_period(commit_hashes, date_period,
                                                    old_commit_hashes)

        if steps is not None:
            commit_hashes = util.pick_n(commit_hashes, steps)

        if len(commit_hashes) == 0:
            log.error("No commit hashes selected")
            return 1

        Setup.perform_setup(environments, parallel=parallel)
        if len(environments) == 0:
            log.error("No environments selected")
            return 1

        if range_spec is not None:
            for env in environments:
                if not env.can_install_project():
                    raise util.UserError(
                        "No range spec may be specified if benchmarking in "
                        "an existing environment")

        benchmarks = Benchmarks.discover(conf, repo, environments,
                                         commit_hashes, regex=bench)
        benchmarks.save()
        if len(benchmarks) == 0:
            if bench == ["just-discover"]:
                return 0
            else:
                log.error("No benchmarks selected")
                return 1

        benchmark_count = len(benchmarks)
        steps = len(commit_hashes) * benchmark_count * len(environments)

        log.info(
            "Running {0} total benchmarks "
            "({1} commits * {2} environments * {3} benchmarks)".format(
                steps, len(commit_hashes),
                len(environments), len(benchmarks)))

        parallel, multiprocessing = util.get_multiprocessing(parallel)

        _returns['benchmarks'] = benchmarks
        _returns['environments'] = environments
        _returns['machine_params'] = machine_params.__dict__

        if attribute and 'rounds' in attribute:
            max_rounds = int(attribute['rounds'])
        else:
            max_rounds = max(b.get('rounds', 1)
                             for b in benchmarks.values())

        log.set_nitems(steps * max_rounds)

        skipped_benchmarks = defaultdict(lambda: set())

        for commit_hash in commit_hashes:
            if skip_successful or skip_failed or skip_existing_commits:
                try:
                    for result in iter_results_for_machine_and_hash(
                            conf.results_dir, machine_params.machine, commit_hash):

                        if skip_existing_commits:
                            skipped_benchmarks[commit_hash] = True
                            break

                        for key in result.get_result_keys(benchmarks):
                            if key not in benchmarks:
                                continue

                            value = result.get_result_value(key, benchmarks[key]['params'])

                            failed = value is None or (isinstance(value, list) and None in value)

                            if skip_failed and failed:
                                skipped_benchmarks[(commit_hash, result.env_name)].add(key)
                            if skip_successful and not failed:
                                skipped_benchmarks[(commit_hash, result.env_name)].add(key)
                except IOError:
                    pass

        if interleave_rounds:
            run_round_set = [[j] for j in range(max_rounds, 0, -1)]
        else:
            run_round_set = [None]

        def iter_rounds_commits():
            for run_rounds in run_round_set:
                if interleave_rounds and run_rounds[0] % 2 == 0:
                    for commit_hash in commit_hashes[::-1]:
                        yield run_rounds, commit_hash
                else:
                    for commit_hash in commit_hashes:
                        yield run_rounds, commit_hash

        build_durations = defaultdict(lambda: 0)

        for run_rounds, commit_hash in iter_rounds_commits():
            if commit_hash in skipped_benchmarks:
                for env in environments:
                    for bench in benchmarks:
                        if interleave_rounds:
                            log.step()
                        else:
                            for j in range(max_rounds):
                                log.step()
                continue

            for env in environments:
                skip_list = skipped_benchmarks[(commit_hash, env.name)]
                for bench in benchmarks:
                    if bench in skip_list:
                        if interleave_rounds:
                            log.step()
                        else:
                            for j in range(max_rounds):
                                log.step()

            active_environments = [env for env in environments
                                   if set(benchmarks.keys())
                                   .difference(skipped_benchmarks[(commit_hash, env.name)])]

            if not active_environments:
                continue

            if commit_hash:
                if interleave_rounds:
                    round_info = " (round {}/{})".format(
                        max_rounds - run_rounds[0] + 1,
                        max_rounds)
                else:
                    round_info = ""

                commit_name = repo.get_decorated_hash(commit_hash, 8)
                log.info(
                    "For {0} commit {1}{2}:".format(
                        conf.project, commit_name, round_info))

            with log.indent():

                for subenv in util.iter_chunks(active_environments, parallel):

                    successes = dict([(env.name, (env.installed_commit_hash == commit_hash, 0))
                                      for env in subenv])

                    env_to_install = [env for env in subenv
                                      if env.installed_commit_hash != commit_hash]

                    subenv_name = ', '.join([x.name for x in env_to_install])

                    if subenv_name:
                        log.info("Building for {0}".format(subenv_name))

                    with log.indent():
                        args = [(env, conf, repo, commit_hash) for env in env_to_install]

                        if parallel != 1:
                            # Parallel run only for environments with different dir_names
                            args_sets = defaultdict(list)
                            for arg in args:
                                args_sets[arg[0].dir_name].append(arg)
                            args_sets = args_sets.values()

                            try:
                                pool = util.get_multiprocessing_pool(parallel)
                                try:
                                    res = []
                                    for r in pool.map(_do_build_multiprocess, args_sets):
                                        res.extend(r)
                                    successes.update(dict(res))
                                    pool.close()
                                    pool.join()
                                finally:
                                    pool.terminate()
                            except util.ParallelFailure as exc:
                                exc.reraise()
                        else:
                            successes.update(dict(map(_do_build, args)))

                    for env in subenv:
                        success, duration = successes[env.name]

                        build_duration_key = (commit_hash, env.name)
                        build_durations[build_duration_key] += duration
                        build_duration = build_durations[build_duration_key]

                        params = dict(machine_params.__dict__)
                        params['python'] = env.python
                        params.update(env.requirements)

                        skip_save = dry_run or (isinstance(env, environment.ExistingEnvironment)
                                                and set_commit_hash is None)

                        skip_list = skipped_benchmarks[(commit_hash, env.name)]
                        benchmark_set = benchmarks.filter_out(skip_list)

                        if set_commit_hash is not None:
                            commit_hash = set_commit_hash

                        result = Results(
                            params,
                            env.requirements,
                            commit_hash,
                            repo.get_date(commit_hash),
                            env.python,
                            env.name,
                            env.env_vars
                        )

                        if not skip_save:
                            result.load_data(conf.results_dir)

                        if build_duration != 0:
                            result.set_build_duration(build_duration)

                        # If we are interleaving commits, we need to
                        # append samples (except for the first round)
                        # and record samples (except for the final
                        # round).
                        force_append_samples = (interleave_rounds and
                                                run_rounds[0] < max_rounds)
                        force_record_samples = (interleave_rounds and
                                                run_rounds[0] > 1)

                        if success:
                            run_benchmarks(
                                benchmark_set, env, results=result,
                                show_stderr=show_stderr, quick=quick,
                                profile=profile, extra_params=attribute,
                                record_samples=(record_samples or force_record_samples),
                                append_samples=(append_samples or force_append_samples),
                                run_rounds=run_rounds,
                                launch_method=launch_method)
                        else:
                            skip_benchmarks(benchmark_set, env, results=result)

                        if not skip_save:
                            result.save(conf.results_dir)

                        if strict:
                            failures = failures or any(
                                code != 0 for code in result.errcode.values())

                        if durations > 0:
                            duration_set = Show._get_durations([(machine, result)], benchmark_set)
                            log.info(cls.format_durations(duration_set[(machine, env.name)], durations))

        if failures and strict:
            return 2

    @classmethod
    def format_durations(cls, durations, num_durations):
        items = list(durations.items())
        items.sort(key=lambda x: (-x[1], x[0]))

        rows = [["benchmark", "total duration"]]
        total = 0

        for j, (name, duration) in enumerate(items):
            if j >= num_durations:
                rows.append(["...", "..."])
                break
            rows.append([name, util.human_time(duration)])

        total = sum(durations.values())
        rows.append(["total", util.human_time(total)])

        msg = util.format_text_table(rows, num_headers=1)
        return msg<|MERGE_RESOLUTION|>--- conflicted
+++ resolved
@@ -9,10 +9,6 @@
 
 from collections import defaultdict
 
-<<<<<<< HEAD
-
-=======
->>>>>>> 1ae1edc0
 from . import Command
 from ..benchmarks import Benchmarks
 from ..console import log
