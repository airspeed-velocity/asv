# Licensed under a 3-clause BSD style license - see LICENSE.rst

<<<<<<< HEAD
from __future__ import (absolute_import, division, print_function,
                        unicode_literals)
=======
import six

>>>>>>> b3464243
from . import Command

from .. import machine


class Machine(Command):
    @classmethod
    def setup_arguments(cls, subparsers):
        parser = subparsers.add_parser(
            "machine", help="Define information about this machine",
            description="""
            Defines information about this machine.  If no arguments
            are provided, an interactive console session will be used
            to ask questions about the machine.
            """)

        defaults = machine.Machine.get_defaults()
        for name, description in machine.Machine.fields:
            parser.add_argument(
                '--' + name, default=defaults[name],
                help=description)

        parser.add_argument('--yes', default=False, action='store_true',
                            help="Accept all questions")

        parser.set_defaults(func=cls.run_from_args)

        return parser

    @classmethod
    def run_from_conf_args(cls, conf, args):
        return cls.run(**vars(args))

    @classmethod
    def run(cls, **kwargs):
        different = {}
        defaults = machine.Machine.get_defaults()
        for key, val in defaults.items():
            if kwargs.get(key) != val:
                different[key] = kwargs.get(key)

        use_defaults = kwargs['yes']

        machine.Machine.load(
            force_interactive=(len(different) == 0),
            use_defaults=use_defaults, **different)<|MERGE_RESOLUTION|>--- conflicted
+++ resolved
@@ -1,12 +1,5 @@
 # Licensed under a 3-clause BSD style license - see LICENSE.rst
 
-<<<<<<< HEAD
-from __future__ import (absolute_import, division, print_function,
-                        unicode_literals)
-=======
-import six
-
->>>>>>> b3464243
 from . import Command
 
 from .. import machine
