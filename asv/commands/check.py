
# Licensed under a 3-clause BSD style license - see LICENSE.rst

from ..benchmarks import Benchmarks
from . import Command
from ..repo import get_repo
<<<<<<< HEAD
from ..console import log
=======
>>>>>>> 28f8f55a

from . import common_args
from .. import environment


class Check(Command):
    @classmethod
    def setup_arguments(cls, subparsers):
        parser = subparsers.add_parser(
            "check", help="Import and check benchmark suite, but do not run benchmarks",
            description="""
                This imports and checks basic validity of the benchmark suite, but
                does not run the benchmark target code""")

        common_args.add_environment(parser, default_same=False)
        parser.set_defaults(func=cls.run_from_args)

        return parser

    @classmethod
    def run_from_conf_args(cls, conf, args, **kwargs):
        return cls.run(conf, env_spec=args.env_spec, **kwargs)

    @classmethod
    def run(cls, conf, env_spec=None):
        environments = list(environment.get_environments(conf, env_spec))

        if environment.is_existing_only(environments):
            # No repository required, so skip using it
            conf.dvcs = "none"

        repo = get_repo(conf)

        commit_hashes = []  # use fallback defaults
        Benchmarks.discover(conf, repo, environments, commit_hashes, check=True)
        return 0<|MERGE_RESOLUTION|>--- conflicted
+++ resolved
@@ -4,10 +4,7 @@
 from ..benchmarks import Benchmarks
 from . import Command
 from ..repo import get_repo
-<<<<<<< HEAD
 from ..console import log
-=======
->>>>>>> 28f8f55a
 
 from . import common_args
 from .. import environment
