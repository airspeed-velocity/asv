--- conflicted
+++ resolved
@@ -1,12 +1,5 @@
 # Licensed under a 3-clause BSD style license - see LICENSE.rst
 
-<<<<<<< HEAD
-from __future__ import (absolute_import, division, print_function,
-                        unicode_literals)
-=======
-from six.moves import SimpleHTTPServer, socketserver
-
->>>>>>> b3464243
 import errno
 import os
 import random
