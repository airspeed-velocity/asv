--- conflicted
+++ resolved
@@ -1388,27 +1388,6 @@
             [which('git'), 'config', 'init.defaultBranch'],
             display_error=False).strip()
     except ProcessError:
-<<<<<<< HEAD
-        default_branch = 'master'
-    return default_branch
-
-
-def search_channels(cli_path, pkg, version):
-    try:
-        result = subprocess.run([cli_path, "search",
-                                 f"{pkg}=={version}"],
-                                capture_output=True,
-                                text=True,
-                                check=False)
-    except subprocess.CalledProcessError as e:
-        print(f"Error searching for {pkg} {version}, got:\n {e}",
-              file=sys.stderr)
-        return False
-    if f"No match found for: {pkg}=={version}." in result.stdout:
-        return False
-    # Worked!
-    return True
-=======
         # Check global
         try:
             default_branch = check_output(
@@ -1424,4 +1403,20 @@
                 # Default to master when global and system are not set
                 default_branch = 'master'
     return default_branch
->>>>>>> bb1cf860
+
+
+def search_channels(cli_path, pkg, version):
+    try:
+        result = subprocess.run([cli_path, "search",
+                                 f"{pkg}=={version}"],
+                                capture_output=True,
+                                text=True,
+                                check=False)
+    except subprocess.CalledProcessError as e:
+        print(f"Error searching for {pkg} {version}, got:\n {e}",
+              file=sys.stderr)
+        return False
+    if f"No match found for: {pkg}=={version}." in result.stdout:
+        return False
+    # Worked!
+    return True