--- conflicted
+++ resolved
@@ -1422,11 +1422,7 @@
             env
             for env in environments
             if (result is None or result.env_name == env.name)
-<<<<<<< HEAD
             and env_py_is_sys_version(env.python)
-=======
-            and env.python == "{}.{}".format(*sys.version_info[:2])
->>>>>>> 5b01ec1a
         ),
         None,
     )
