# Licensed under a 3-clause BSD style license - see LICENSE.rst

<<<<<<< HEAD
import sys
import re
import pkgutil
=======
>>>>>>> 5b01ec1a
import importlib
import pkgutil
import sys

from . import commands, plugins
from .console import log

ENV_PLUGIN_REGEXES = [
    r"\.mamba$",
    r"\._mamba_helpers$",
    r"\.virtualenv$",
    r"\.conda$",
    r"\.rattler$",
]


class PluginManager:
    """
    A class to load and manage plugins.

    By default in asv, plugins are searched for in the :py:mod:`asv.plugins`
    namespace package and in the :py:mod:`asv.commands` package.

    Then, any modules specified in the ``plugins`` entry in the
    ``asv.conf.json`` file are loaded.
    """

    def __init__(self):
        self._plugins = []

    def load_plugins(self, package):
        prefix = package.__name__ + "."
        for module_finder, name, ispkg in pkgutil.iter_modules(
            package.__path__, prefix
        ):
            try:
                mod = importlib.import_module(name)
                self.init_plugin(mod)
                self._plugins.append(mod)
            except ModuleNotFoundError as err:
                if any(re.search(regex, name) for regex in ENV_PLUGIN_REGEXES):
                    continue  # Fine to not have these
                else:
                    log.error(f"Couldn't load {name} because\n{err}")

    def _load_plugin_by_name(self, name):
        prefix = plugins.__name__ + "."
        for module_finder, module_name, ispkg in pkgutil.iter_modules(
            plugins.__path__, prefix
        ):
            if name in module_name:
                mod = importlib.import_module(module_name)
                return mod
        return None

    def import_plugin(self, name):
        extended = False
        if name.startswith("."):
            extended = True
            sys.path.insert(0, ".")
            name = name[1:]
        try:
            if extended:
                mod = importlib.import_module(name)
            else:
                mod = self._load_plugin_by_name(name)
            if mod:
                self.init_plugin(mod)
                self._plugins.append(mod)
        finally:
            if extended:
                del sys.path[0]

    def init_plugin(self, mod):
        if hasattr(mod, "setup"):
            mod.setup()

    def run_hook(self, hook_name, args, kwargs):
        for plugin in self._plugins:
            if hasattr(plugin, hook_name):
                getattr(plugin, hook_name)(*args, **kwargs)


plugin_manager = PluginManager()
plugin_manager.load_plugins(commands)
plugin_manager.load_plugins(plugins)

commands.__doc__ = commands._make_docstring()<|MERGE_RESOLUTION|>--- conflicted
+++ resolved
@@ -1,12 +1,7 @@
 # Licensed under a 3-clause BSD style license - see LICENSE.rst
 
-<<<<<<< HEAD
-import sys
+import importlib
 import re
-import pkgutil
-=======
->>>>>>> 5b01ec1a
-import importlib
 import pkgutil
 import sys
 
