--- conflicted
+++ resolved
@@ -25,14 +25,9 @@
   - "%CONDA_PATH%\\Scripts\\activate.bat"
 
   # Install the build and runtime dependencies of the project.
-<<<<<<< HEAD
   - conda update conda -y
-  - conda install -q --yes python=%PYTHON_VERSION% conda six pip setuptools pytest pytest-xdist pytest-timeout filelock selenium conda-build bzip2
-  - python -mpip install pytest-rerunfailures pytest-faulthandler
-=======
   - conda install -q --yes python=%PYTHON_VERSION% conda six pip pytest pytest-xdist pytest-timeout filelock selenium conda-build bzip2
   - python -m pip install pytest-rerunfailures
->>>>>>> cf3b1717
 
   # Check that we have the expected version of Python
   - python --version
