--- conflicted
+++ resolved
@@ -1,10 +1,3 @@
-<<<<<<< HEAD
-import ast
-import os
-import subprocess
-from distutils.errors import (CCompilerError, DistutilsExecError,
-                              DistutilsPlatformError)
-=======
 #!/usr/bin/env python
 import os
 import subprocess
@@ -16,12 +9,6 @@
 from setuptools.command.test import test as TestCommand
 from setuptools.command.sdist import sdist
 from setuptools.command.build_ext import build_ext
-
->>>>>>> cf3b1717
-
-from setuptools import Extension, setup
-from setuptools.command.build_ext import build_ext
-from setuptools.command.sdist import sdist
 
 
 class sdist_checked(sdist):
