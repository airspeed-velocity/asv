# Build on every branch push, tag push, and pull request change:
# From: https://github.com/pypa/cibuildwheel/blob/main/examples/github-deploy.yml
# Also:
# https://github.com/airspeed-velocity/asv/blob/main/.github/workflows/wheels.yml
# include [wheel build] in the commit to trigger wheel builds
name: Build wheels
on: [push, pull_request, workflow_dispatch]

concurrency:
  group: ${{ github.workflow }}-${{ github.ref }}
  cancel-in-progress: true

permissions:
  contents: read # to fetch code (actions/checkout)

jobs:
  get_commit_message:
    name: Get commit message
    runs-on: ubuntu-latest
    if: "github.repository == 'airspeed-velocity/asv'"
    outputs:
      message: ${{ steps.commit_message.outputs.message }}
    steps:
      - name: Checkout asv
        uses: actions/checkout@v6
        # Gets the correct commit message for pull request
        with:
          ref: ${{ github.event.pull_request.head.sha }}
      - name: Get commit message
        id: commit_message
        run: |
          set -xe
          COMMIT_MSG=$(git log --no-merges -1 --oneline)
          echo "message=$COMMIT_MSG" >> $GITHUB_OUTPUT
          echo github.ref ${{ github.ref }}
  build_wheels:
    name: Build wheels
    needs: get_commit_message
    if: >-
      contains(needs.get_commit_message.outputs.message, '[wheel build]') ||
      github.event_name == 'schedule' ||
      github.event_name == 'workflow_dispatch' ||
      (github.event_name == 'push' && startsWith(github.ref, 'refs/tags/v') && ( ! endsWith(github.ref, 'dev0')))
    runs-on: ${{ matrix.buildplat[0] }}
    strategy:
      # Ensure that a wheel builder finishes even if another fails
      fail-fast: false
      matrix:
        buildplat:
          - [ubuntu-22.04, manylinux_x86_64]
          - [ubuntu-22.04, musllinux_x86_64]
          - [macos-15-intel, macosx_x86_64]
          - [macos-15, macosx_arm64]
          - [windows-2022, win_amd64]

    steps:
<<<<<<< HEAD
      - uses: actions/checkout@v5
      - name: Echo Python version and build platform
        run: echo Building wheel for ${{ matrix.python-version }}-${{ matrix.buildplat[1] }}
      - uses: actions/setup-python@v6
        with:
          python-version: ${{ matrix.python-version }}
=======
      - uses: actions/checkout@v6

>>>>>>> 749c3be4
      - name: Build wheels
        uses: pypa/cibuildwheel@v3.3.0

      - uses: actions/upload-artifact@v5
        with:
          name: cibw-wheels-cp-${{ matrix.buildplat[1] }}
          path: ./wheelhouse/*.whl

  build_sdist:
    name: Build source distribution
    needs: get_commit_message
    if: >-
      contains(needs.get_commit_message.outputs.message, '[wheel build]') ||
      github.event_name == 'schedule' ||
      github.event_name == 'workflow_dispatch' ||
      (github.event_name == 'push' && startsWith(github.ref, 'refs/tags/v') && ( ! endsWith(github.ref, 'dev0')))
    runs-on: ubuntu-latest
    steps:
      - uses: actions/checkout@v6

      - name: Build sdist
        shell: bash -l {0}
        run: pipx run build --sdist

      - uses: actions/upload-artifact@v5
        with:
          path: dist/*.tar.gz<|MERGE_RESOLUTION|>--- conflicted
+++ resolved
@@ -54,17 +54,8 @@
           - [windows-2022, win_amd64]
 
     steps:
-<<<<<<< HEAD
-      - uses: actions/checkout@v5
-      - name: Echo Python version and build platform
-        run: echo Building wheel for ${{ matrix.python-version }}-${{ matrix.buildplat[1] }}
-      - uses: actions/setup-python@v6
-        with:
-          python-version: ${{ matrix.python-version }}
-=======
       - uses: actions/checkout@v6
 
->>>>>>> 749c3be4
       - name: Build wheels
         uses: pypa/cibuildwheel@v3.3.0
 
