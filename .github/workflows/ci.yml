name: CI

on: [push, pull_request]

jobs:
  build:
    runs-on: ubuntu-latest

    steps:
      - uses: actions/checkout@v2

      - name: Install dependencies
        run: pip install flake8
      
      - name: flake8 all repo only show erros
        run: flake8 . || true # preventing CI failing while flake8 issues exist

<<<<<<< HEAD
      - name: flake8
        run: flake8 . || true # preventing CI failing while flake8 issues exist
      
      - name: flake8 validating correct file(s)
        run: flake8 test/benchmark/cache_examples.py test/benchmark/code_extraction.py test/benchmark/params_examples.py test/benchmark/subdir/time_subdir.py test/benchmark/time_examples.py test/benchmark/time_secondary.py test/benchmark/timeraw_examples.py
=======
      - name: flake8 validating correct file(s)
        run: flake8 asv/main.py asv/repo.py asv/results.py asv/runner.py asv/statistics.py asv/step_detect.py asv/util.py
>>>>>>> 389dbede
<|MERGE_RESOLUTION|>--- conflicted
+++ resolved
@@ -15,13 +15,5 @@
       - name: flake8 all repo only show erros
         run: flake8 . || true # preventing CI failing while flake8 issues exist
 
-<<<<<<< HEAD
-      - name: flake8
-        run: flake8 . || true # preventing CI failing while flake8 issues exist
-      
       - name: flake8 validating correct file(s)
-        run: flake8 test/benchmark/cache_examples.py test/benchmark/code_extraction.py test/benchmark/params_examples.py test/benchmark/subdir/time_subdir.py test/benchmark/time_examples.py test/benchmark/time_secondary.py test/benchmark/timeraw_examples.py
-=======
-      - name: flake8 validating correct file(s)
-        run: flake8 asv/main.py asv/repo.py asv/results.py asv/runner.py asv/statistics.py asv/step_detect.py asv/util.py
->>>>>>> 389dbede
+        run: flake8 asv/main.py asv/repo.py asv/results.py asv/runner.py asv/statistics.py asv/step_detect.py asv/util.py test/benchmark/