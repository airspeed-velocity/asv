--- conflicted
+++ resolved
@@ -15,13 +15,5 @@
       - name: flake8 all repo only show erros
         run: flake8 . || true # preventing CI failing while flake8 issues exist
 
-<<<<<<< HEAD
-      - name: flake8
-        run: flake8 . || true # preventing CI failing while flake8 issues exist
-
       - name: flake8 validating correct file(s)
-        run: flake8 asv/util.py
-=======
-      - name: flake8 validating correct file(s)
-        run: flake8 asv/main.py asv/repo.py asv/results.py asv/runner.py asv/statistics.py asv/util.py
->>>>>>> aa149f49
+        run: flake8 asv/main.py asv/repo.py asv/results.py asv/runner.py asv/statistics.py asv/util.py