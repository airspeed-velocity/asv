name: CI

on: [push, pull_request]

jobs:
  build:
    runs-on: ubuntu-latest

    steps:
      - uses: actions/checkout@v2

      - name: Install dependencies
        run: pip install flake8
      
      - name: flake8 all repo only show erros
        run: flake8 . || true # preventing CI failing while flake8 issues exist

      - name: flake8 validating correct file(s)
<<<<<<< HEAD
        run: flake8 asv/main.py asv/repo.py asv/results.py asv/runner.py asv/statistics.py asv/step_detect.py 
            asv/util.py test/benchmark/ asv/__init__.py asv/benchmarks.py asv/config.py asv/benchmark.py 
            test/test_runner.py asv/benchmarks.py  asv/commands/__init__.py asv/commands/continuous.py 
            asv/commands/machine.py asv/commands/publish.py asv/commands/rm.py asv/commands/run.py 
            asv/environment.py asv/graph.py asv/plugins/conda.py asv/plugins/regressions.py asv/plugins/summarylist.py 
            asv/plugins/virtualenv.py asv/results.py asv/runner.py test/test_benchmarks.py test/test_publish.py 
            test/test_rm.py test/test_results.py
        
=======
        run: flake8 asv/main.py asv/repo.py asv/results.py asv/runner.py asv/statistics.py asv/step_detect.py asv/util.py test/benchmark/ asv/__init__.py asv/benchmarks.py asv/config.py asv/benchmark.py
>>>>>>> 95eedfd7
<|MERGE_RESOLUTION|>--- conflicted
+++ resolved
@@ -16,15 +16,8 @@
         run: flake8 . || true # preventing CI failing while flake8 issues exist
 
       - name: flake8 validating correct file(s)
-<<<<<<< HEAD
-        run: flake8 asv/main.py asv/repo.py asv/results.py asv/runner.py asv/statistics.py asv/step_detect.py 
-            asv/util.py test/benchmark/ asv/__init__.py asv/benchmarks.py asv/config.py asv/benchmark.py 
-            test/test_runner.py asv/benchmarks.py  asv/commands/__init__.py asv/commands/continuous.py 
-            asv/commands/machine.py asv/commands/publish.py asv/commands/rm.py asv/commands/run.py 
-            asv/environment.py asv/graph.py asv/plugins/conda.py asv/plugins/regressions.py asv/plugins/summarylist.py 
-            asv/plugins/virtualenv.py asv/results.py asv/runner.py test/test_benchmarks.py test/test_publish.py 
-            test/test_rm.py test/test_results.py
-        
-=======
-        run: flake8 asv/main.py asv/repo.py asv/results.py asv/runner.py asv/statistics.py asv/step_detect.py asv/util.py test/benchmark/ asv/__init__.py asv/benchmarks.py asv/config.py asv/benchmark.py
->>>>>>> 95eedfd7
+        run: flake8 asv/main.py asv/repo.py asv/results.py asv/runner.py asv/statistics.py asv/step_detect.py asv/util.py 
+        test/benchmark/ asv/__init__.py asv/benchmarks.py asv/config.py asv/benchmark.py test/test_runner.py asv/benchmarks.py  
+        asv/commands/__init__.py asv/commands/continuous.py asv/commands/machine.py asv/commands/publish.py asv/commands/rm.py 
+        asv/commands/run.py asv/environment.py asv/graph.py asv/plugins/conda.py asv/plugins/regressions.py asv/plugins/summarylist.py 
+        asv/plugins/virtualenv.py asv/results.py asv/runner.py test/test_benchmarks.py test/test_publish.py test/test_rm.py test/test_results.py