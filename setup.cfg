[metadata]
name = asv
description = Airspeed Velocity: A simple Python history benchmarking tool
long_description = file: README.rst, CHANGES.rst
author = Michael Droettboom
author_email = mdroe@stsci.edu
license = BSD-3-Clause
license_file = LICENSE.rst
platforms = any
classifiers =
    Development Status :: 5 - Production/Stable
    Environment :: Console
    Environment :: Web Environment
    License :: OSI Approved :: BSD License
    Operating System :: OS Independent
    Programming Language :: Python :: 3
    Programming Language :: Python :: 3 :: Only
    Programming Language :: Python :: 3.7
    Programming Language :: Python :: 3.8
    Programming Language :: Python :: 3.9
    Programming Language :: Python :: 3.10
    Topic :: Software Development :: Testing
project_urls =
    Source Code = https://github.com/airspeed-velocity/asv
    Documentation = https://asv.readthedocs.io/en/stable/

[options]
zip_safe = False
include_package_data = True
packages = find:
python_requires = >=3.7

[options.extras_require]
test =
    pytest
    pytest-xdist
    pytest-timeout
    pytest-rerunfailures>=10.0
    filelock
    virtualenv
    numpy
    scipy; platform_python_implementation != "PyPy"
    feedparser
    selenium
    python-hglib
doc =
    sphinx
    sphinx_bootstrap_theme
dev = 
    flake8
hg = python-hglib

[options.entry_points]
console_scripts =
    asv = asv.__main__:main

[flake8]
max-line-length = 99
ignore = 
    W504,  # W504: Line break occurred after a binary operator
    E741  # E741: Do not use variables named 'I', 'O', or 'l'
exclude = setup.py,
        asv/__init__.py
        asv/extern,
        test/test_repo_template/asv_test_repo,
        test/benchmark.invalid,
        test/example_results,
        test/__init__.py,
        test/example_plugin.py,
        test/test_check.py,
        test/test_compare.py,
        test/test_check.py,
        test/test_compare.py,
        test/test_show.py,
        test/test_compare.py,
        test/test_publish.py,
        test/test_machine.py,
        test/test_update.py,
        test_gh_pages.py,
        test_environment.py,
        test_workflow.py,
        test/test_repo.py,
        test/test_quickstart,
        test/test_runner.py,
        test/test_run.py,
        test/test_rm.py,
        test/test_continuous.py,
        test/test_find.py,
<<<<<<< HEAD
        benchmarks/step_detect.py,
        benchmarks/__init__.py,
        .pytest_cache,
        asv/results.py,
        asv/runner.py,
        asv/benchmarks.py
=======
        docs/source/conf.py
>>>>>>> f7af5cc7

[isort]
line_length = 99
only_sections = true<|MERGE_RESOLUTION|>--- conflicted
+++ resolved
@@ -85,17 +85,7 @@
         test/test_run.py,
         test/test_rm.py,
         test/test_continuous.py,
-        test/test_find.py,
-<<<<<<< HEAD
-        benchmarks/step_detect.py,
-        benchmarks/__init__.py,
-        .pytest_cache,
-        asv/results.py,
-        asv/runner.py,
-        asv/benchmarks.py
-=======
-        docs/source/conf.py
->>>>>>> f7af5cc7
+        test/test_find.py
 
 [isort]
 line_length = 99
