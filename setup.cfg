--- conflicted
+++ resolved
@@ -64,14 +64,7 @@
 ignore =
     W504,  # W504: Line break occurred after a binary operator
     E741  # E741: Do not use variables named 'I', 'O', or 'l'
-exclude =
-        asv/extern,
-<<<<<<< HEAD
-        test/__init__.py
-=======
-        test/test_compare.py
-
->>>>>>> 8c850709
+exclude = asv/extern
 [isort]
 line_length = 99
 only_sections = true