--- conflicted
+++ resolved
@@ -4,11 +4,8 @@
     W504,  # W504: Line break occurred after a binary operator
     E741  # E741: Do not use variables named 'I', 'O', or 'l'
 exclude = setup.py,
-<<<<<<< HEAD
         asv/benchmarks,
-=======
         asv/commands,
->>>>>>> c2da93ec
         asv/environment.py,
         asv/machine.py,
         asv/graph.py,
