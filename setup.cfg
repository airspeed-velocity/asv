--- conflicted
+++ resolved
@@ -59,11 +59,8 @@
 ignore = 
     W504,  # W504: Line break occurred after a binary operator
     E741  # E741: Do not use variables named 'I', 'O', or 'l'
-<<<<<<< HEAD
-exclude = asv/__init__.py,
-=======
-exclude = setup.py,
->>>>>>> f80874c0
+
+exclude = 
         asv/extern,
         test/benchmark.invalid,
         test/example_results,
